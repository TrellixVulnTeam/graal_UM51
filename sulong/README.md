--- conflicted
+++ resolved
@@ -173,16 +173,6 @@
     git clone https://github.com/oracle/graal
 
 Next, you need to download a recent
-<<<<<<< HEAD
-[JVMCI-enabled JDK 8](http://www.oracle.com/technetwork/oracle-labs/program-languages/downloads/index.html).
-Extract it inside the `sulong-dev` directory:
-
-    tar -zxf oraclejdk-8u172-jvmci-0.54-linux-amd64.tar.gz
-
-Set `JAVA_HOME` to point to the extracted JDK from above:
-
-    echo JAVA_HOME=`pwd`/oraclejdk1.8.0_172-jvmci-0.54 > graal/sulong/mx.sulong/env
-=======
 [JVMCI-enabled JDK 8](https://www.oracle.com/technetwork/graalvm/downloads/index.html).
 Extract it inside the `sulong-dev` directory:
 
@@ -191,7 +181,6 @@
 Set `JAVA_HOME` to point to the extracted JDK from above:
 
     echo JAVA_HOME=`pwd`/oraclejdk1.8.0_212-jvmci-20-b01 > graal/sulong/mx.sulong/env
->>>>>>> b0319913
 
 Sulong partially consists of C/C++ code that is compiled using `make`. To speed
 up the build process you can edit the `MAKEFLAGS` environment variable:
