# overlay version
overlay = 24a9cd249544a2c8b61e225aa1f02c85db569fc4

# oraclejdk* are released OracleJDK binaries
# oraclejdk* are JDKs based on OracleJDK binaries
# openjdk8 JDKs on Linux are built by Oracle Labs
# openjdk8 JDKs on macOS are based on AdoptOpenJDK binaries
jdks: {
<<<<<<< HEAD
  oraclejdk8:      {name : oraclejdk, version : "8u221-jvmci-19.1-b01", platformspecific: true}
  openjdk8:        {name : openjdk,   version : "8u222-jvmci-19.1-b01", platformspecific: true}
  oraclejdk8Debug: {name : oraclejdk, version : "8u221-jvmci-19.1-b01-fastdebug", platformspecific: true}
=======
  oraclejdk8:      {name : oraclejdk, version : "8u221-jvmci-19.2-b02", platformspecific: true}
  openjdk8:        {name : openjdk,   version : "8u222-jvmci-19.2-b02", platformspecific: true}
  oraclejdk8Debug: {name : oraclejdk, version : "8u221-jvmci-19.2-b02-fastdebug", platformspecific: true}
>>>>>>> b30f73aa
  oraclejdk11:     {name : oraclejdk, version : "11.0.3+12", platformspecific: true}
  openjdk11:       {name : openjdk,   version : "11.0.3+7", platformspecific: true}
}

# This must always point to HEAD in the master branch but can be used to point
# to another branch/commit in a Graal PR when mx changes are required for the PR.
mx : {
  packages : {
    mx: "c01eef6e31cd5655b1f0682c445f4ed50aa5c05e" # fix issue with obfuscated `TYPE` fields
  }
}

download-hsdis : {
  setup : [
    ["mx", "hsdis", "||", "true"]
  ]
}

oraclejdk8 :      { downloads : { JAVA_HOME : ${jdks.oraclejdk8},      EXTRA_JAVA_HOMES : { pathlist :[ ${jdks.oraclejdk11} ]} }}
oraclejdk8Debug : { downloads : { JAVA_HOME : ${jdks.oraclejdk8Debug}, EXTRA_JAVA_HOMES : { pathlist :[ ${jdks.oraclejdk11} ]} }}

openjdk8 :        { downloads : { JAVA_HOME : ${jdks.openjdk8} }}

oraclejdk11 :     { downloads : { JAVA_HOME : ${jdks.oraclejdk11} }}
openjdk11 :       { downloads : { JAVA_HOME : ${jdks.openjdk11} }}

common : ${mx} {
  timelimit : "30:00"
  catch_files : [
    "Graal diagnostic output saved in (?P<filename>.+\.zip)"
  ]
  packages : {
    "pip:astroid" : "==1.1.0"
    "pip:pylint" : "==1.1.0"
    "pip:ninja_syntax" : "==1.7.2"
  }
}

linux : ${common} {
  packages : {
    git : ">=1.8.3"
    mercurial : ">=2.2"
    "apache/ant": ">=1.9.4"
  }
}

solaris : ${common} {
  packages : {
    git : ">=1.8.3"
    mercurial : ">=2.2"
    "apache/ant": ">=1.9.4"
  }
}

darwin : ${common} {
}

windows : ${common} {
}

linux-amd64 : ${linux} {
  capabilities : [linux, amd64]
}

darwin-amd64 : ${darwin} {
  capabilities : [darwin, amd64]
}

windows-amd64 : ${windows} {
  capabilities : [windows, amd64]
}

solaris-sparcv9 : ${solaris} {
  capabilities : [solaris, sparcv9]
}

linux-sparcv9 : ${linux} {
  capabilities : [linux, sparcv9]
}

linux-aarch64 : ${linux} {
  capabilities : [linux, aarch64]
}

DEFAULT_HEAP_SIZE : "8G"
LARGE_HEAP_SIZE : "31G"
LARGE_YOUNG_GEN_SIZE : "27G"

eclipse : {
  downloads : {
    ECLIPSE : {name: eclipse, version: "4.5.2", platformspecific: true}
  }
  environment : {
    ECLIPSE_EXE : "$ECLIPSE/eclipse"
  }
}

jdt : {
  downloads : {
    JDT : {name: ecj, version: "4.5.1", platformspecific: false}
  }
}

# for cases where a maven package is not easily accessible
maven-download-unix : {
  downloads : {
    MAVEN_HOME: {name: maven, version: "3.3.9", platformspecific: false}
  }
  environment : {
    PATH : "$MAVEN_HOME/bin:$JAVA_HOME/bin:$PATH"
  }
}

linux-deploy : ${linux} {
  packages : {
    maven : ">=3.3.9"
  }
}

solaris-deploy : ${solaris} ${maven-download-unix}

darwin-deploy : ${darwin} ${maven-download-unix} {
  environment : {
    PATH : "$MAVEN_HOME/bin:$JAVA_HOME/bin:/usr/local/bin:$PATH"
  }
}

svm-common: ${mx} {
  environment: {
    DEFAULT_VM: "server"
    LANG: "en_US.UTF-8"
  }
  logs: [
    "../.native-image/*/*/*/*.log"
    "*/svmbuild/*.log"
    "*/svmbuild/images/*.log"
    "*/*/stripped/*.map"
    "*/callgrind.*"
    "*.bgv"
  ]
}

svm-common-linux-amd64: ${svm-common} ${linux-amd64} {
  packages: {
    make: ">=3.83"
    gcc-build-essentials: ">=4.9.1" # GCC 4.9.0 fails on cluster
    binutils: ">=2.30"
    ruby: ">=2.1.0"
    valgrind: ">=3.9.0"
  }
  timelimit: "55:00"
}

svm-common-linux-aarch64: ${svm-common} ${linux-aarch64} {
  packages: {
    make: ">=3.83"
    gcc-build-essentials: ">=4.9.1" # GCC 4.9.0 fails on cluster
    ruby: ">=2.1.0"
    valgrind: ">=3.9.0"
  }
  timelimit: "55:00"
}

# fast is necessary here as slow machines don't handle image builds well
svm-capabilities: [linux, amd64, fast]
svm-capabilities-base : {
  capabilities : ${svm-capabilities}
}

svm-capabilities-avx2 : {
  capabilities : ${svm-capabilities} [avx2]
}

svm-capabilities-manycores : {
  capabilities : ${svm-capabilities} [manycores]
}

svm-common-darwin: ${svm-common} ${darwin-amd64} {
  timelimit: "45:00"
}

svm-common-windows: ${svm-common} ${windows-amd64} {
  packages : {
    msvc : "==10.0"
  }
  timelimit: "45:00"
}

svm-common-sulong: {
  packages: {
    llvm: "==6.0.1"
  }
}<|MERGE_RESOLUTION|>--- conflicted
+++ resolved
@@ -6,15 +6,9 @@
 # openjdk8 JDKs on Linux are built by Oracle Labs
 # openjdk8 JDKs on macOS are based on AdoptOpenJDK binaries
 jdks: {
-<<<<<<< HEAD
-  oraclejdk8:      {name : oraclejdk, version : "8u221-jvmci-19.1-b01", platformspecific: true}
-  openjdk8:        {name : openjdk,   version : "8u222-jvmci-19.1-b01", platformspecific: true}
-  oraclejdk8Debug: {name : oraclejdk, version : "8u221-jvmci-19.1-b01-fastdebug", platformspecific: true}
-=======
   oraclejdk8:      {name : oraclejdk, version : "8u221-jvmci-19.2-b02", platformspecific: true}
   openjdk8:        {name : openjdk,   version : "8u222-jvmci-19.2-b02", platformspecific: true}
   oraclejdk8Debug: {name : oraclejdk, version : "8u221-jvmci-19.2-b02-fastdebug", platformspecific: true}
->>>>>>> b30f73aa
   oraclejdk11:     {name : oraclejdk, version : "11.0.3+12", platformspecific: true}
   openjdk11:       {name : openjdk,   version : "11.0.3+7", platformspecific: true}
 }
@@ -23,7 +17,7 @@
 # to another branch/commit in a Graal PR when mx changes are required for the PR.
 mx : {
   packages : {
-    mx: "c01eef6e31cd5655b1f0682c445f4ed50aa5c05e" # fix issue with obfuscated `TYPE` fields
+    mx: "HEAD"
   }
 }
 
