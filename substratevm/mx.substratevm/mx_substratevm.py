#
# ----------------------------------------------------------------------------------------------------
#
# Copyright (c) 2018, 2018, Oracle and/or its affiliates. All rights reserved.
# DO NOT ALTER OR REMOVE COPYRIGHT NOTICES OR THIS FILE HEADER.
#
# This code is free software; you can redistribute it and/or modify it
# under the terms of the GNU General Public License version 2 only, as
# published by the Free Software Foundation.  Oracle designates this
# particular file as subject to the "Classpath" exception as provided
# by Oracle in the LICENSE file that accompanied this code.
#
# This code is distributed in the hope that it will be useful, but WITHOUT
# ANY WARRANTY; without even the implied warranty of MERCHANTABILITY or
# FITNESS FOR A PARTICULAR PURPOSE.  See the GNU General Public License
# version 2 for more details (a copy is included in the LICENSE file that
# accompanied this code).
#
# You should have received a copy of the GNU General Public License version
# 2 along with this work; if not, write to the Free Software Foundation,
# Inc., 51 Franklin St, Fifth Floor, Boston, MA 02110-1301 USA.
#
# Please contact Oracle, 500 Oracle Parkway, Redwood Shores, CA 94065 USA
# or visit www.oracle.com if you need additional information or have any
# questions.
#
# ----------------------------------------------------------------------------------------------------

from __future__ import print_function

import os
import re
import tempfile
from contextlib import contextmanager
from distutils.dir_util import mkpath, remove_tree  # pylint: disable=no-name-in-module
from os.path import join, exists, basename, dirname
from shutil import move
import itertools
import pipes
from xml.dom.minidom import parse
from argparse import ArgumentParser
import fnmatch

import mx
import mx_compiler
import mx_gate
import mx_unittest
import mx_sdk
import mx_subst
from mx_compiler import GraalArchiveParticipant
from mx_gate import Task
from mx_substratevm_benchmark import run_js, host_vm_tuple, output_processors, rule_snippets  # pylint: disable=unused-import
from mx_unittest import _run_tests, _VMLauncher

GRAAL_COMPILER_FLAGS_BASE = [
    '-XX:+UnlockExperimentalVMOptions',
    '-XX:+EnableJVMCI',
    '-Dtruffle.TrustAllTruffleRuntimeProviders=true', # GR-7046
    '-Dtruffle.TruffleRuntime=com.oracle.truffle.api.impl.DefaultTruffleRuntime', # use truffle interpreter as fallback
    '-Dgraalvm.ForcePolyglotInvalid=true', # use PolyglotInvalid PolyglotImpl fallback (when --tool:truffle is not used)
    '-Dgraalvm.locatorDisabled=true',
]

GRAAL_COMPILER_FLAGS_MAP = dict()
GRAAL_COMPILER_FLAGS_MAP['8'] = ['-d64', '-XX:-UseJVMCIClassLoader']
GRAAL_COMPILER_FLAGS_MAP['11'] = []
# Disable the check for JDK-8 graal version.
GRAAL_COMPILER_FLAGS_MAP['11'] += ['-Dsubstratevm.IgnoreGraalVersionCheck=true']
# GR-11937: Use bytecodes instead of invoke-dynamic for string concatenation.
GRAAL_COMPILER_FLAGS_MAP['11'] += ['-Djava.lang.invoke.stringConcat=BC_SB']


# Turn a list of package names into a list of `--add-exports` command line arguments.
def add_exports_from_packages(packageNameList):
    # Return one command line argument (pair) for one package name.
    def add_exports_to_all_unnamed(packageName):
        return ['--add-exports', packageName + '=ALL-UNNAMED']

    return itertools.chain.from_iterable(add_exports_to_all_unnamed(package) for package in packageNameList)


# Turn a list of package names into a list of `--add-opens` command line arguments.
def add_opens_from_packages(packageNameList):
    # Return one command line argument (pair) for one package name.
    def add_opens_to_all_unnamed(packageName):
        return ['--add-opens', packageName + '=ALL-UNNAMED']

    return itertools.chain.from_iterable(add_opens_to_all_unnamed(package) for package in packageNameList)


# JVMCI access
graal_compiler_export_packages = [
    'jdk.internal.vm.ci/jdk.vm.ci.runtime',
    'jdk.internal.vm.ci/jdk.vm.ci.code',
    'jdk.internal.vm.ci/jdk.vm.ci.aarch64',
    'jdk.internal.vm.ci/jdk.vm.ci.amd64',
    'jdk.internal.vm.ci/jdk.vm.ci.meta',
    'jdk.internal.vm.ci/jdk.vm.ci.hotspot',
    'jdk.internal.vm.ci/jdk.vm.ci.services',
    'jdk.internal.vm.ci/jdk.vm.ci.common',
    'jdk.internal.vm.ci/jdk.vm.ci.code.site']
GRAAL_COMPILER_FLAGS_MAP['11'].extend(add_exports_from_packages(graal_compiler_export_packages))

graal_compiler_opens_packages = [
    'jdk.internal.vm.compiler/org.graalvm.compiler.debug',
    'jdk.internal.vm.compiler/org.graalvm.compiler.nodes',]
GRAAL_COMPILER_FLAGS_MAP['11'].extend(add_opens_from_packages(graal_compiler_opens_packages))

# Packages to open to allow reflective access at runtime.
jdk_opens_packages = [
    # Reflective access
    'jdk.unsupported/sun.reflect',
    # Reflective access to jdk.internal.module.Modules, using which I can export and open other modules.
    'java.base/jdk.internal.module'
]
GRAAL_COMPILER_FLAGS_MAP['11'].extend(add_opens_from_packages(jdk_opens_packages))

# These packages should be opened at runtime calls to Modules.addOpens, if they are still needed.
java_base_opens_packages = [
    # Reflective access to jdk.internal.ref.CleanerImpl$PhantomCleanableRef.
    'java.base/jdk.internal.ref',
    # Reflective access to jdk.internal.reflect.MethodAccessor.
    'java.base/jdk.internal.reflect',
    # Reflective access to java.io.ExpiringCache
    'java.base/java.io',
    # Reflective access to private fields of java.lang.Class.
    'java.base/java.lang',
    # Reflective access to java.lang.reflect.ProxyGenerator.generateProxyClass
    'java.base/java.lang.reflect',
    # Reflective access to java.lang.invoke.VarHandle*.
    'java.base/java.lang.invoke',
    # Reflective access to java.lang.Reference.referent.
    'java.base/java.lang.ref',
    # Reflective access to java.net.URL.getURLStreamHandler.
    'java.base/java.net',
    # Reflective access to java.nio.MappedByteBuffer.fd.
    'java.base/java.nio',
    # Reflective access to java.nio.files.FileTypeDetector
    'java.base/java.nio.file',
    # Reflective access to java.security.Provider.knownEngines
    'java.base/java.security',
    # Reflective access javax.crypto.JceSecurity.getVerificationResult
    'java.base/javax.crypto',
    # Reflective access to java.util.Bits.words.
    'java.base/java.util',
    'java.base/jdk.internal.logger',]
GRAAL_COMPILER_FLAGS_MAP['11'].extend(add_opens_from_packages(java_base_opens_packages))

# Reflective access to org.graalvm.nativeimage.impl.ImageSingletonsSupport.
graal_sdk_opens_packages = [
    'org.graalvm.sdk/org.graalvm.nativeimage.impl',
    'org.graalvm.sdk/org.graalvm.polyglot',]
GRAAL_COMPILER_FLAGS_MAP['11'].extend(add_opens_from_packages(graal_sdk_opens_packages))

graal_truffle_opens_packages = [
    'org.graalvm.truffle/com.oracle.truffle.polyglot',
    'org.graalvm.truffle/com.oracle.truffle.api.impl',]
GRAAL_COMPILER_FLAGS_MAP['11'].extend(add_opens_from_packages(graal_truffle_opens_packages))

# Currently JDK 13 and JDK 11 have the same flags
GRAAL_COMPILER_FLAGS_MAP['13'] = GRAAL_COMPILER_FLAGS_MAP['11']

def svm_java_compliance():
    return mx.get_jdk(tag='default').javaCompliance

def svm_java8():
    return svm_java_compliance() <= mx.JavaCompliance('1.8')

# The list of supported Java versions is implicitly defined via GRAAL_COMPILER_FLAGS_MAP:
# If there are no compiler flags for a Java version, it is also not supported.
if not str(svm_java_compliance().value) in GRAAL_COMPILER_FLAGS_MAP:
    mx.abort("Substrate VM does not support this Java version: " + str(svm_java_compliance()))
GRAAL_COMPILER_FLAGS = GRAAL_COMPILER_FLAGS_BASE + GRAAL_COMPILER_FLAGS_MAP[str(svm_java_compliance().value)]

IMAGE_ASSERTION_FLAGS = ['-H:+VerifyGraalGraphs', '-H:+VerifyPhases']
suite = mx.suite('substratevm')
svmSuites = [suite]
clibraryDists = ['SVM_HOSTED_NATIVE']


def _host_os_supported():
    return mx.get_os() == 'linux' or mx.get_os() == 'darwin' or mx.get_os() == 'windows'

def svm_unittest_config_participant(config):
    vmArgs, mainClass, mainClassArgs = config
    # Run the VM in a mode where application/test classes can
    # access JVMCI loaded classes.
    vmArgs = GRAAL_COMPILER_FLAGS + vmArgs
    return (vmArgs, mainClass, mainClassArgs)

if mx.primary_suite() == suite:
    mx_unittest.add_config_participant(svm_unittest_config_participant)

def classpath(args):
    if not args:
        return [] # safeguard against mx.classpath(None) behaviour
    return mx.classpath(args, jdk=mx_compiler.jdk)

def clibrary_paths():
    return (mx._get_dependency_path(d) for d in clibraryDists)

def platform_name():
    return mx.get_os() + "-" + mx.get_arch()

def clibrary_libpath():
    return ','.join(join(path, platform_name()) for path in clibrary_paths())

def svm_suite():
    return svmSuites[-1]

def svmbuild_dir(suite=None):
    if not suite:
        suite = svm_suite()
    return join(suite.dir, 'svmbuild')

<<<<<<< HEAD
def suite_native_image_root(suite=None):
    mx.abort("suite_native_image_root({}) not supported".format(suite))
    if not suite:
        suite = svm_suite()
    root_basename = 'native-image-root-' + str(svm_java_compliance())
    root_dir = join(svmbuild_dir(suite), root_basename)
    rev_file_name = join(root_dir, 'rev')
    rev_value = suite.vc.parent(suite.vc_dir)
    def write_rev_file():
        mkpath(root_dir)
        with open(rev_file_name, 'w') as rev_file:
            rev_file.write(rev_value)
    if exists(root_dir):
        try:
            with open(rev_file_name, 'r') as rev_file:
                prev_rev_value = rev_file.readline()
        except:
            prev_rev_value = 'nothing'
        if prev_rev_value != rev_value:
            mx.warn('Rebuilding native-image-root as working directory revision changed from ' + prev_rev_value + ' to ' + rev_value)
            remove_tree(root_dir)
            layout_native_image_root(root_dir)
            write_rev_file()
    else:
        layout_native_image_root(root_dir)
        write_rev_file()
    return root_dir

def native_image_distributions():
    deps = [mx.distribution('GRAAL_MANAGEMENT')]
    for d in svm_suite().dists:
        if isinstance(d, str):
            name = d
        else:
            name = d.name
        if name.startswith("NATIVE_IMAGE"):
            deps.append(d)
    return deps

def remove_existing_symlink(target_path):
    if islink(target_path):
        os.remove(target_path)
    return target_path

def symlink_or_copy(target_path, dest_path):
    # Follow symbolic links in case they go outside my suite directories.
    real_target_path = os.path.realpath(target_path)
    if any(real_target_path.startswith(s.dir) for s in mx.suites(includeBinary=False)):
        # Symbolic link to files in my suites.
        sym_target = os.path.relpath(real_target_path, dirname(dest_path))
        try:
            os.symlink(sym_target, dest_path)
        except AttributeError:
            # no `symlink` on Windows
            copy2(real_target_path, dest_path)
    else:
        # Else copy the file to so it can not change out from under me.
        copy2(real_target_path, dest_path)

def native_image_layout(dists, subdir, native_image_root):
    if not dists:
        return
    dest_path = join(native_image_root, subdir)
    # Cleanup leftovers from previous call
    if exists(dest_path):
        remove_tree(dest_path)
    mkpath(dest_path)
    # Create symlinks to conform with native-image directory layout scheme
    def symlink_jar(jar_path):
        symlink_or_copy(jar_path, join(dest_path, basename(jar_path)))

    for dist in dists:
        mx.logv('Add ' + type(dist).__name__ + ' ' + str(dist) + ' to ' + dest_path)
        symlink_jar(dist.path)
        if not dist.isBaseLibrary() and dist.sourcesPath:
            symlink_jar(dist.sourcesPath)

def native_image_extract(dists, subdir, native_image_root):
    target_dir = join(native_image_root, subdir)
    for distribution in dists:
        mx.logv('Add dist {} to {}'.format(distribution, target_dir))
        if distribution.path.endswith('tar'):
            compressedFile = tarfile.open(distribution.path, 'r:')
        elif distribution.path.endswith('jar') or distribution.path.endswith('zip'):
            compressedFile = zipfile.ZipFile(distribution.path)
        else:
            raise mx.abort('Unsupported compressed file ' + distribution.path)
        compressedFile.extractall(target_dir)

def native_image_option_properties(option_kind, option_flag, native_image_root):
    target_dir = join(native_image_root, option_kind, option_flag)
    target_path = remove_existing_symlink(join(target_dir, 'native-image.properties'))

    option_properties = None
    for suite in mx.suites():
        candidate = join(suite.mxDir, option_kind + '-' + option_flag + '.properties')
        if exists(candidate):
            option_properties = candidate

    if option_properties:
        mx.logv('Add symlink to ' + str(option_properties))
        mkpath(target_dir)
        symlink_or_copy(option_properties, target_path)

flag_suitename_map = collections.OrderedDict([
    ('js', ('graal-js', ['GRAALJS', 'GRAALJS_LAUNCHER', 'ICU4J'], ['ICU4J-DIST'], 'js')),
])

class ToolDescriptor:
    def __init__(self, image_deps=None, builder_deps=None, native_deps=None):
        """
        By adding a new ToolDescriptor entry in the tools_map a new --tool:<keyname>
        option is made available to native-image and also makes the tool available as
        tool:<keyname> in a native-image properties file Requires statement.  The tool is
        represented in the <native_image_root>/tools/<keyname> directory. If a
        corresponding tools-<keyname>.properties file exists in mx.substratevm it will get
        symlinked as <native_image_root>/tools/<keyname>/native-image.properties so that
        native-image will use these options whenever the tool is requested. Image_deps and
        builder_deps (see below) are also represented as symlinks to JAR files in
        <native_image_root>/tools/<keyname> (<native_image_root>/tools/<keyname>/builder).

        :param image_deps: list dependencies that get added to the image-cp (the classpath
        of the application you want to compile into an image) when using the tool.
        :param builder_deps: list dependencies that get added to the image builder-cp when
        using the tool. Builder-cp adds to the classpath that contains the image-generator
        itself. This might be necessary, e.g. when custom substitutions are needed to be
        able to compile classes on the image-cp. Another possible reason is when the image
        builder needs to prepare things prior to image building and doing so needs
        additional classes (see junit tool).
        :param native_deps: list native dependencies that should be extracted to
        <native_image_root>/tools/<keyname>.
        """
        self.image_deps = image_deps if image_deps else []
        self.builder_deps = builder_deps if builder_deps else []
        self.native_deps = native_deps if native_deps else []

tools_map = {
    'truffle' : ToolDescriptor(),
    'nfi' : ToolDescriptor(image_deps=['truffle:TRUFFLE_NFI']),
    'native-image' : ToolDescriptor(),
    'junit' : ToolDescriptor(builder_deps=['mx:JUNIT_TOOL', 'JUNIT', 'HAMCREST']),
    'regex' : ToolDescriptor(image_deps=['regex:TREGEX']),
    'native-image-agent': ToolDescriptor(image_deps=['substratevm:SVM_AGENT']),
    'native-image-configure' : ToolDescriptor(image_deps=['substratevm:SVM_CONFIGURE']),
}

def native_image_path(native_image_root):
    native_image_name = 'native-image'
    native_image_dir = join(native_image_root, platform_name(), 'bin')
    return join(native_image_dir, native_image_name)

def remove_option_prefix(text, prefix):
    if text.startswith(prefix):
        return True, text[len(prefix):]
    return False, text

def extract_target_name(arg, kind):
    target_name, target_value = None, None
    is_kind, option_tail = remove_option_prefix(arg, '--' + kind + ':')
    if is_kind:
        target_name, _, target_value = option_tail.partition('=')
    return target_name, target_value


class GraalVMConfig(object):
    def __init__(self, dynamicimports=None, disable_libpolyglot=False, force_bash_launchers=None, skip_libraries=None, exclude_components=None):
        self.dynamicimports = dynamicimports or []
        self.disable_libpolyglot = disable_libpolyglot
        self.force_bash_launchers = force_bash_launchers or []
        self.skip_libraries = skip_libraries or []
        self.exclude_components = exclude_components or []
        if '/substratevm' not in self.dynamicimports:
            self.dynamicimports.append('/substratevm')

    def mx_args(self):
        args = []
        if self.dynamicimports:
            args += ['--dynamicimports', ','.join(self.dynamicimports)]
        if self.disable_libpolyglot:
            args += ['--disable-libpolyglot']
        if self.force_bash_launchers:
            args += ['--force-bash-launchers=' + ','.join(self.force_bash_launchers)]
        if self.skip_libraries:
            args += ['--skip-libraries=' + ','.join(self.skip_libraries)]
        if self.exclude_components:
            args += ['--exclude-components=' + ','.join(self.exclude_components)]
        return args

    def _tuple(self):
        return tuple(self.dynamicimports), self.disable_libpolyglot, tuple(self.force_bash_launchers)

    def __hash__(self):
        return hash(self._tuple())

    def __eq__(self, other):
        if not isinstance(other, GraalVMConfig):
            return False
        return self._tuple() == self._tuple()

    def __repr__(self):
        return "GraalVMConfig[{}]".format(self._tuple())


def _vm_suite_dir():
    return join(dirname(suite.dir), 'vm')


def _mx_vm(args, config, nonZeroIsFatal=True, out=None, err=None, timeout=None, env=None, quiet=False):
    return mx.run_mx(config.mx_args() + args, suite=_vm_suite_dir(), nonZeroIsFatal=nonZeroIsFatal, out=out, err=err, timeout=timeout, env=env, quiet=quiet)


_vm_homes = {}


def _vm_home(config):
    if config not in _vm_homes:
        # get things initialized (e.g., cloning)
        _mx_vm(['graalvm-home'], config, out=mx.OutputCapture())
        capture = mx.OutputCapture()
        _mx_vm(['graalvm-home'], config, out=capture, quiet=True)
        _vm_homes[config] = capture.data.strip()
    return _vm_homes[config]


_graalvm_exclude_components = ['gu'] if mx.is_windows() else []  # gu does not work on Windows atm
_graalvm_config = GraalVMConfig(disable_libpolyglot=True,
                                force_bash_launchers=['polyglot', 'native-image-configure'],
                                skip_libraries=['native-image-agent'],
                                exclude_components=_graalvm_exclude_components)

graalvm_configs = [_graalvm_config]


def graalvm_config():
    return graalvm_configs[-1]


def build_native_image_image(config=None):
    config = config or graalvm_config()
    mx.log('Building GraalVM with native-image in ' + _vm_home(config))
    _mx_vm(['build'], config)

svmDistribution = ['substratevm:SVM']
llvmDistributions = ['compiler:GRAAL_LLVM', 'substratevm:SVM_LLVM', "compiler:LLVM_WRAPPER", "compiler:LLVM_PLATFORM_SPECIFIC", "compiler:JAVACPP"]
graalDistribution = ['compiler:GRAAL']
librarySupportDistribution = ['substratevm:LIBRARY_SUPPORT']

def layout_native_image_root(native_image_root):

    def names_to_dists(dist_names):
        deps = [mx.dependency(dist_name, fatalIfMissing=False) for dist_name in dist_names]
        return [dep for dep in deps if dep and (not dep.isDistribution() or dep.exists())]

    def native_image_layout_dists(subdir, dist_names):
        native_image_layout(names_to_dists(dist_names), subdir, native_image_root)

    def native_image_extract_dists(subdir, dist_names):
        native_image_extract(names_to_dists(dist_names), subdir, native_image_root)

    native_image_layout_dists(join('lib', 'graalvm'), ['substratevm:SVM_DRIVER', 'sdk:LAUNCHER_COMMON'])

    # Create native-image layout for sdk parts
    graal_sdk_dists = ['sdk:GRAAL_SDK']
    if svm_java80():
        native_image_layout_dists(join('lib', 'boot'), graal_sdk_dists)
        jvmci_dists = graalDistribution
    else:
        jvmci_dists = graalDistribution + graal_sdk_dists

    # Create native-image layout for compiler & jvmci parts
    native_image_layout_dists(join('lib', 'jvmci'), jvmci_dists)
    jdk_config = mx.get_jdk()
    if svm_java80():
        jvmci_path = join(jdk_config.home, 'jre', 'lib', 'jvmci')
        if os.path.isdir(jvmci_path):
            for symlink_name in os.listdir(jvmci_path):
                symlink_or_copy(join(jvmci_path, symlink_name), join(native_image_root, 'lib', 'jvmci', symlink_name))

    # Create native-image layout for truffle parts
    native_image_layout_dists(join('lib', 'truffle'), ['truffle:TRUFFLE_API'])

    # Create native-image layout for tools parts
    for tool_name in tools_map:
        tool_descriptor = tools_map[tool_name]
        native_image_layout_dists(join('tools', tool_name, 'builder'), tool_descriptor.builder_deps)
        native_image_layout_dists(join('tools', tool_name), tool_descriptor.image_deps)
        native_image_extract_dists(join('tools', tool_name), tool_descriptor.native_deps)
        native_image_option_properties('tools', tool_name, native_image_root)

    # Create native-image layout for svm parts
    svm_subdir = join('lib', 'svm')
    native_image_layout_dists(svm_subdir, librarySupportDistribution)
    native_image_layout_dists(join(svm_subdir, 'builder'), svmDistribution + llvmDistributions + ['substratevm:POINTSTO', 'substratevm:OBJECTFILE'])
    clibraries_dest = join(native_image_root, join(svm_subdir, 'clibraries'))
    for clibrary_path in clibrary_paths():
        copy_tree(clibrary_path, clibraries_dest)
    copy_tree(mx._get_dependency_path('TRUFFLE_NFI_NATIVE'), os.path.dirname(native_image_root))

def truffle_language_ensure(language_flag, version=None, native_image_root=None, early_exit=False, extract=True):
    """
    Ensures that we have a valid suite for the given language_flag, by downloading a binary if necessary
    and providing the suite distribution artifacts in the native-image directory hierachy (via symlinks).
    :param language_flag: native-image language_flag whose truffle-language we want to use
    :param version: if not specified and no TRUFFLE_<LANG>_VERSION set latest binary deployed master revision gets downloaded
    :param native_image_root: the native_image_root directory where the the artifacts get installed to
    :return: language suite for the given language_flag
    """
    if not native_image_root:
        native_image_root = suite_native_image_root()

    version_env_var = 'TRUFFLE_' + language_flag.upper() + '_VERSION'
    if not version and os.environ.has_key(version_env_var):
        version = os.environ[version_env_var]

    if language_flag not in flag_suitename_map:
        mx.abort('No truffle-language uses language_flag \'' + language_flag + '\'')

    language_dir = join('languages', language_flag)
    if early_exit and exists(join(native_image_root, language_dir)):
        mx.logv('Early exit mode: Language subdir \'' + language_flag + '\' exists. Skip suite.import_suite.')
        return None
=======
>>>>>>> b0319913

class GraalVMConfig(object):
    def __init__(self, dynamicimports=None, disable_libpolyglot=False, force_bash_launchers=None, skip_libraries=None, exclude_components=None):
        self.dynamicimports = dynamicimports or []
        self.disable_libpolyglot = disable_libpolyglot
        self.force_bash_launchers = force_bash_launchers or []
        self.skip_libraries = skip_libraries or []
        self.exclude_components = exclude_components or []
        if '/substratevm' not in self.dynamicimports:
            self.dynamicimports.append('/substratevm')

    def mx_args(self):
        args = ['--disable-installables=true']
        if self.dynamicimports:
            args += ['--dynamicimports', ','.join(self.dynamicimports)]
        if self.disable_libpolyglot:
            args += ['--disable-libpolyglot']
        if self.force_bash_launchers:
            if self.force_bash_launchers is True:
                args += ['--force-bash-launchers=true']
            else:
                args += ['--force-bash-launchers=' + ','.join(self.force_bash_launchers)]
        if self.skip_libraries:
            if self.skip_libraries is True:
                args += ['--skip-libraries=true']
            else:
                args += ['--skip-libraries=' + ','.join(self.skip_libraries)]
        if self.exclude_components:
            args += ['--exclude-components=' + ','.join(self.exclude_components)]
        return args

    def _tuple(self):
        _force_bash_launchers = tuple(self.force_bash_launchers) if isinstance(self.force_bash_launchers, list) else self.force_bash_launchers
        _skip_libraries = tuple(self.skip_libraries) if isinstance(self.skip_libraries, list) else self.skip_libraries
        return tuple(self.dynamicimports), self.disable_libpolyglot, _force_bash_launchers, _skip_libraries, tuple(self.exclude_components)

    def __hash__(self):
        return hash(self._tuple())

    def __eq__(self, other):
        if not isinstance(other, GraalVMConfig):
            return False
        return self._tuple() == self._tuple()

    def __repr__(self):
        return "GraalVMConfig[{}]".format(self._tuple())


def _vm_suite_dir():
    return join(dirname(suite.dir), 'vm')


def _mx_vm(args, config, nonZeroIsFatal=True, out=None, err=None, timeout=None, env=None, quiet=False):
    return mx.run_mx(config.mx_args() + args, suite=_vm_suite_dir(), nonZeroIsFatal=nonZeroIsFatal, out=out, err=err, timeout=timeout, env=env, quiet=quiet)


_vm_homes = {}


def _vm_home(config):
    if config not in _vm_homes:
        # get things initialized (e.g., cloning)
        _mx_vm(['graalvm-home'], config, out=mx.OutputCapture())
        capture = mx.OutputCapture()
        _mx_vm(['graalvm-home'], config, out=capture, quiet=True)
        _vm_homes[config] = capture.data.strip()
    return _vm_homes[config]


_graalvm_exclude_components = ['gu'] if mx.is_windows() else []  # gu does not work on Windows atm
_graalvm_config = GraalVMConfig(disable_libpolyglot=True,
                                force_bash_launchers=['polyglot', 'native-image-configure'],
                                skip_libraries=['native-image-agent'],
                                exclude_components=_graalvm_exclude_components)
_graalvm_jvm_config = GraalVMConfig(disable_libpolyglot=True,
                                force_bash_launchers=True,
                                skip_libraries=True,
                                exclude_components=_graalvm_exclude_components)

graalvm_configs = [_graalvm_config]
graalvm_jvm_configs = [_graalvm_jvm_config]


def graalvm_config():
    return graalvm_configs[-1]


def build_native_image_image(config=None, args=None):
    config = config or graalvm_config()
    mx.log('Building GraalVM with native-image in ' + _vm_home(config))
    env = os.environ.copy()
    if mx.version < mx.VersionSpec("5.219"):
        mx.warn("mx version is older than 5.219, SVM's GraalVM build will not be built with links.\nConsider updating mx to improve IDE compile-on-save workflow.")
    if not mx.is_windows():
        if 'LINKY_LAYOUT' not in env:
            env['LINKY_LAYOUT'] = '*.jar'
        elif '*.jar' not in env['LINKY_LAYOUT']:
            mx.warn("LINKY_LAYOUT already set")
    _mx_vm(['build'] + (args or []), config, env=env)


def locale_US_args():
    return ['-Duser.country=US', '-Duser.language=en']

class Tags(set):
    def __getattr__(self, name):
        if name in self:
            return name
        raise AttributeError

GraalTags = Tags([
    'helloworld',
    'test',
    'maven',
    'js',
    'build',
    'benchmarktest',
    'truffletck'
])


def vm_native_image_path(config):
<<<<<<< HEAD
    executable = 'native-image'
=======
    return vm_executable_path('native-image', config)


def vm_executable_path(executable, config):
>>>>>>> b0319913
    if mx.get_os() == 'windows':
        executable += '.cmd'  # links are `.cmd` on windows
    return join(_vm_home(config), 'bin', executable)


@contextmanager
def native_image_context(common_args=None, hosted_assertions=True, native_image_cmd='', config=None, build_if_missing=False):
    config = config or graalvm_config()
    common_args = [] if common_args is None else common_args
    base_args = ['--no-fallback', '-H:+EnforceMaxRuntimeCompileMethods']
    base_args += ['-H:Path=' + svmbuild_dir()]
    has_server = mx.get_os() != 'windows'
    if mx.get_opts().verbose:
        base_args += ['--verbose']
    if mx.get_opts().very_verbose:
        if has_server:
            base_args += ['--verbose-server']
        else:
            base_args += ['--verbose']
    if hosted_assertions:
        base_args += native_image_context.hosted_assertions
    if native_image_cmd:
        if not exists(native_image_cmd):
            mx.abort('Given native_image_cmd does not exist')
    else:
        native_image_cmd = vm_native_image_path(config)

    if build_if_missing and not exists(native_image_cmd):
        build_native_image_image(config)
    if exists(native_image_cmd):
        mx.log('Use ' + native_image_cmd + ' for remaining image builds')
        def _native_image(args, **kwargs):
<<<<<<< HEAD
            mx.run([native_image_cmd] + ['-H:CLibraryPath=' + clibrary_libpath()] + args, **kwargs)
=======
            mx.run([native_image_cmd, '-H:CLibraryPath=' + clibrary_libpath()] + args, **kwargs)
>>>>>>> b0319913
    else:
        raise mx.abort("GraalVM not built? could not find " + native_image_cmd)

    def query_native_image(all_args, option):
        out = mx.LinesOutputCapture()
        _native_image(['--dry-run'] + all_args, out=out)
        for line in out.lines:
            _, sep, after = line.partition(option)
            if sep:
                return after.split(' ')[0].rstrip()
        return None
    def native_image_func(args, **kwargs):
        all_args = base_args + common_args + args
        path = query_native_image(all_args, '-H:Path=')
        name = query_native_image(all_args, '-H:Name=')
        image = join(path, name)
        if not has_server and '--no-server' in all_args:
            all_args = [arg for arg in all_args if arg != '--no-server']
        _native_image(all_args, **kwargs)
        return image
    try:
        if exists(native_image_cmd) and has_server:
            _native_image(['--server-wipe'])
        yield native_image_func
    finally:
        if exists(native_image_cmd) and has_server:
            _native_image(['--server-shutdown'])

native_image_context.hosted_assertions = ['-J-ea', '-J-esa']

def svm_gate_body(args, tasks):
    build_native_image_image()
    with native_image_context(IMAGE_ASSERTION_FLAGS) as native_image:
        with Task('image demos', tasks, tags=[GraalTags.helloworld]) as t:
            if t:
                javac_image(['--output-path', svmbuild_dir()])
                javac_command = ' '.join(javac_image_command(svmbuild_dir()))
                helloworld(['--output-path', svmbuild_dir(), '--javac-command', javac_command])
                helloworld(['--output-path', svmbuild_dir(), '--shared'])  # Build and run helloworld as shared library
                cinterfacetutorial([])
                clinittest([])

        with Task('native unittests', tasks, tags=[GraalTags.test]) as t:
            if t:
                native_unittest(['--build-args', '--initialize-at-build-time'])

        with Task('Run Truffle NFI unittests with SVM image', tasks, tags=["svmjunit"]) as t:
            if t:
                testlib = mx_subst.path_substitutions.substitute('-Dnative.test.lib=<path:truffle:TRUFFLE_TEST_NATIVE>/<lib:nativetest>')
                native_unittest_args = ['com.oracle.truffle.nfi.test', '--build-args', '--initialize-at-build-time', '--language:nfi',
                                        '-H:MaxRuntimeCompileMethods=1500', '--run-args', testlib, '--very-verbose', '--enable-timing']
                native_unittest(native_unittest_args)

        with Task('Truffle TCK', tasks, tags=[GraalTags.truffletck]) as t:
            if t:
                junit_native_dir = join(svmbuild_dir(), platform_name(), 'junit')
                mkpath(junit_native_dir)
                junit_tmp_dir = tempfile.mkdtemp(dir=junit_native_dir)
                try:
                    unittest_deps = []
                    unittest_file = join(junit_tmp_dir, 'truffletck.tests')
                    _run_tests([], lambda deps, vm_launcher, vm_args: unittest_deps.extend(deps), _VMLauncher('dummy_launcher', None, mx_compiler.jdk), ['@Test', '@Parameters'], unittest_file, [], [re.compile('com.oracle.truffle.tck.tests')], None, mx.suite('truffle'))
                    if not exists(unittest_file):
                        mx.abort('TCK tests not found.')
                    unittest_deps.append(mx.dependency('truffle:TRUFFLE_SL_TCK'))
                    vm_image_args = mx.get_runtime_jvm_args(unittest_deps, jdk=mx_compiler.jdk)
                    tests_image = native_image(vm_image_args + ['--macro:truffle', '--initialize-at-build-time',
                                                                '--features=com.oracle.truffle.tck.tests.TruffleTCKFeature',
                                                                '-H:Class=org.junit.runner.JUnitCore', '-H:IncludeResources=com/oracle/truffle/sl/tck/resources/.*',
                                                                '-H:MaxRuntimeCompileMethods=3000'])
                    with open(unittest_file) as f:
                        test_classes = [l.rstrip() for l in f.readlines()]
                    mx.run([tests_image, '-Dtck.inlineVerifierInstrument=false'] + test_classes)
                finally:
                    remove_tree(junit_tmp_dir)

    build_native_image_image(config=_graalvm_js_config)
    with native_image_context(IMAGE_ASSERTION_FLAGS, config=_graalvm_js_config) as native_image:
        with Task('JavaScript', tasks, tags=[GraalTags.js]) as t:
            if t:
                js = build_js(native_image)
                test_run([js, '-e', 'print("hello:" + Array.from(new Array(10), (x,i) => i*i ).join("|"))'], 'hello:0|1|4|9|16|25|36|49|64|81\n')
                test_js(js, [('octane-richards', 1000, 100, 300)])

    with Task('maven plugin checks', tasks, tags=[GraalTags.maven]) as t:
        if t:
            maven_plugin_install(["--deploy-dependencies"])
            maven_plugin_test([])


def javac_image_command(javac_path):
    return [join(javac_path, 'javac'), "-proc:none", "-bootclasspath",
            join(mx_compiler.jdk.home, "jre", "lib", "rt.jar")]


def _native_junit(native_image, unittest_args, build_args=None, run_args=None, blacklist=None, whitelist=None, preserve_image=False):
    unittest_args = unittest_args
    build_args = build_args or []
    run_args = run_args or ['--verbose']
    junit_native_dir = join(svmbuild_dir(), platform_name(), 'junit')
    mkpath(junit_native_dir)
    junit_tmp_dir = tempfile.mkdtemp(dir=junit_native_dir)
    try:
        unittest_deps = []
        def dummy_harness(test_deps, vm_launcher, vm_args):
            unittest_deps.extend(test_deps)
        unittest_file = join(junit_tmp_dir, 'svmjunit.tests')
        _run_tests(unittest_args, dummy_harness, _VMLauncher('dummy_launcher', None, mx_compiler.jdk), ['@Test', '@Parameters'], unittest_file, blacklist, whitelist, None, None)
        if not exists(unittest_file):
            mx.abort('No matching unit tests found. Skip image build and execution.')
        with open(unittest_file, 'r') as f:
            mx.log('Building junit image for matching: ' + ' '.join(l.rstrip() for l in f))
        extra_image_args = mx.get_runtime_jvm_args(unittest_deps, jdk=mx_compiler.jdk)
        unittest_image = native_image(build_args + extra_image_args + ['--macro:junit=' + unittest_file, '-H:Path=' + junit_tmp_dir])
        if preserve_image:
            build_dir = join(svmbuild_dir(), 'junit')
            mkpath(build_dir)
            unittest_image_dst = join(build_dir, basename(unittest_image))
            move(unittest_image, unittest_image_dst)
            unittest_image = unittest_image_dst
        mx.log('Running: ' + ' '.join(map(pipes.quote, [unittest_image] + run_args)))
        mx.run([unittest_image] + run_args)
    finally:
        remove_tree(junit_tmp_dir)

_mask_str = '#'


def _mask(arg, arg_list):
    if arg in (arg_list + ['-h', '--help', '--']):
        return arg
    else:
        return arg.replace('-', _mask_str)


def unmask(args):
    return [arg.replace(_mask_str, '-') for arg in args]


def _native_unittest(native_image, cmdline_args):
    parser = ArgumentParser(prog='mx native-unittest', description='Run unittests as native image.')
    all_args = ['--build-args', '--run-args', '--blacklist', '--whitelist', '-p', '--preserve-image']
    cmdline_args = [_mask(arg, all_args) for arg in cmdline_args]
    parser.add_argument(all_args[0], metavar='ARG', nargs='*', default=[])
    parser.add_argument(all_args[1], metavar='ARG', nargs='*', default=[])
    parser.add_argument('--blacklist', help='run all testcases not specified in <file>', metavar='<file>')
    parser.add_argument('--whitelist', help='run testcases specified in <file> only', metavar='<file>')
    parser.add_argument('-p', '--preserve-image', help='do not delete the generated native image', action='store_true')
    parser.add_argument('unittest_args', metavar='TEST_ARG', nargs='*')
    pargs = parser.parse_args(cmdline_args)

    blacklist = unmask([pargs.blacklist])[0] if pargs.blacklist else None
    whitelist = unmask([pargs.whitelist])[0] if pargs.whitelist else None

    if whitelist:
        try:
            with open(whitelist) as fp:
                whitelist = [re.compile(fnmatch.translate(l.rstrip())) for l in fp.readlines() if not l.startswith('#')]
        except IOError:
            mx.log('warning: could not read whitelist: ' + whitelist)
    if blacklist:
        try:
            with open(blacklist) as fp:
                blacklist = [re.compile(fnmatch.translate(l.rstrip())) for l in fp.readlines() if not l.startswith('#')]
        except IOError:
            mx.log('warning: could not read blacklist: ' + blacklist)

    unittest_args = unmask(pargs.unittest_args) if unmask(pargs.unittest_args) else ['com.oracle.svm.test']
    _native_junit(native_image, unittest_args, unmask(pargs.build_args), unmask(pargs.run_args), blacklist, whitelist, pargs.preserve_image)


def js_image_test(binary, bench_location, name, warmup_iterations, iterations, timeout=None, bin_args=None):
    bin_args = bin_args if bin_args is not None else []
    jsruncmd = [binary] + bin_args + [join(bench_location, 'harness.js'), '--', join(bench_location, name + '.js'),
                                      '--', '--warmup-iterations=' + str(warmup_iterations),
                                      '--iterations=' + str(iterations)]
    mx.log(' '.join(jsruncmd))

    passing = []

    stdoutdata = []
    def stdout_collector(x):
        stdoutdata.append(x)
        mx.log(x.rstrip())
    stderrdata = []
    def stderr_collector(x):
        stderrdata.append(x)
        mx.warn(x.rstrip())

    returncode = mx.run(jsruncmd, cwd=bench_location, out=stdout_collector, err=stderr_collector, nonZeroIsFatal=False, timeout=timeout)

    if returncode == mx.ERROR_TIMEOUT:
        print('INFO: TIMEOUT (> %d): %s' % (timeout, name))
    elif returncode >= 0:
        matches = 0
        for line in stdoutdata:
            if re.match(r'^\S+: *\d+(\.\d+)?\s*$', line):
                matches += 1
        if matches > 0:
            passing = stdoutdata

    if not passing:
        mx.abort('JS benchmark ' + name + ' failed')


_graalvm_js_config = GraalVMConfig(dynamicimports=['/graal-js'], disable_libpolyglot=True,
                                   force_bash_launchers=['polyglot', 'native-image-configure', 'js'],
                                   skip_libraries=['native-image-agent'],
                                   exclude_components=_graalvm_exclude_components)


def build_js(native_image):
    return native_image(['--macro:js-launcher', '--no-server'])

def test_js(js, benchmarks, bin_args=None):
    bench_location = join(suite.dir, '..', '..', 'js-benchmarks')
    for benchmark_name, warmup_iterations, iterations, timeout in benchmarks:
        js_image_test(js, bench_location, benchmark_name, warmup_iterations, iterations, timeout, bin_args=bin_args)

def test_run(cmds, expected_stdout, timeout=10):
    stdoutdata = []
    def stdout_collector(x):
        stdoutdata.append(x)
        mx.log(x.rstrip())
    stderrdata = []
    def stderr_collector(x):
        stderrdata.append(x)
        mx.warn(x.rstrip())
    returncode = mx.run(cmds, out=stdout_collector, err=stderr_collector, nonZeroIsFatal=False, timeout=timeout)
    if ''.join(stdoutdata) != expected_stdout:
        mx.abort('Error: stdout does not match expected_stdout')
    return (returncode, stdoutdata, stderrdata)

mx_gate.add_gate_runner(suite, svm_gate_body)


def _cinterfacetutorial(native_image, args=None):
    """Build and run the tutorial for the C interface"""

    args = [] if args is None else args
    tutorial_proj = mx.dependency('com.oracle.svm.tutorial')
    c_source_dir = join(tutorial_proj.dir, 'native')
    build_dir = join(svmbuild_dir(), tutorial_proj.name, 'build')

    # clean / create output directory
    if exists(build_dir):
        remove_tree(build_dir)
    mkpath(build_dir)

    # Build the shared library from Java code
    native_image(['--shared', '-H:Path=' + build_dir, '-H:Name=libcinterfacetutorial',
                  '-H:CLibraryPath=' + tutorial_proj.dir, '-cp', tutorial_proj.output_dir()] + args)

    # Build the C executable
    if mx.get_os() != 'windows':
        mx.run(['cc', '-g', join(c_source_dir, 'cinterfacetutorial.c'),
                '-I.', '-L.', '-lcinterfacetutorial',
                '-ldl', '-Wl,-rpath,' + build_dir,
                '-o', 'cinterfacetutorial'],
               cwd=build_dir)
    else:
        mx.run(['cl', '-MD', join(c_source_dir, 'cinterfacetutorial.c'),
                '-I.', 'libcinterfacetutorial.lib'],
               cwd=build_dir)

    # Start the C executable
    mx.run([join(build_dir, 'cinterfacetutorial')])


def _helloworld(native_image, javac_command, path, args):
    mkpath(path)
    hello_file = os.path.join(path, 'HelloWorld.java')
    output = 'Hello from native-image!'
    with open(hello_file, 'w') as fp:
        fp.write('public class HelloWorld { public static void main(String[] args) { System.out.println("' + output + '"); } }')
        fp.flush()
    mx.run(javac_command + [hello_file])

    native_image(["-H:Path=" + path, '-H:+VerifyNamingConventions', '-cp', path, 'HelloWorld'] + args)

    expected_output = [output + os.linesep]
    actual_output = []
    def _collector(x):
        actual_output.append(x)
        mx.log(x)

    if '--shared' in args:
        # If helloword got built into a shared library we use python to load the shared library
        # and call its `run_main`. We are capturing the stdout during the call into an unnamed
        # pipe so that we can use it in the actual vs. expected check below.
        try:
            import ctypes
            so_name = mx.add_lib_suffix('helloworld')
            lib = ctypes.CDLL(join(path, so_name))
            stdout = os.dup(1)  # save original stdout
            pout, pin = os.pipe()
            os.dup2(pin, 1)  # connect stdout to pipe
            run_main = 'run_main' if mx.get_os() != 'windows' else 'main'
            getattr(lib, run_main)(1, 'dummy')  # call run_main of shared lib
            call_stdout = os.read(pout, 120)  # get pipe contents
            actual_output.append(call_stdout)
            os.dup2(stdout, 1)  # restore original stdout
            mx.log("Stdout from calling {} in shared object {}:".format(run_main, so_name))
            mx.log(call_stdout)
        finally:
            os.close(pin)
            os.close(pout)
    else:
        mx.run([join(path, 'helloworld')], out=_collector)

    if actual_output != expected_output:
        raise Exception('Unexpected output: ' + str(actual_output) + "  !=  " + str(expected_output))

def _javac_image(native_image, path, args=None):
    args = [] if args is None else args
    mkpath(path)

    # Build an image for the javac compiler, so that we test and gate-check javac all the time.
    # Dynamic class loading code is reachable (used by the annotation processor), so -H:+ReportUnsupportedElementsAtRuntime is a necessary option
    native_image(['--initialize-at-build-time', "-H:Path=" + path, '-cp', mx_compiler.jdk.toolsjar, "com.sun.tools.javac.Main", "javac",
                  "-H:+ReportUnsupportedElementsAtRuntime", "-H:+AllowIncompleteClasspath",
                  "-H:IncludeResourceBundles=com.sun.tools.javac.resources.compiler,com.sun.tools.javac.resources.javac,com.sun.tools.javac.resources.version"] + args)


orig_command_benchmark = mx.command_function('benchmark')


@mx.command(suite.name, 'benchmark')
def benchmark(args):
    # if '--jsvm=substratevm' in args:
    #     truffle_language_ensure('js')
    return orig_command_benchmark(args)

def mx_post_parse_cmd_line(opts):
    for dist in suite.dists:
        if not dist.isTARDistribution():
            dist.set_archiveparticipant(GraalArchiveParticipant(dist, isTest=dist.name.endswith('_TEST')))

def native_image_context_run(func, func_args=None, config=None, build_if_missing=False):
    func_args = [] if func_args is None else func_args
    with native_image_context(config=config, build_if_missing=build_if_missing) as native_image:
        func(native_image, func_args)

def pom_from_template(proj_dir, svmVersion):
    # Create native-image-maven-plugin pom with correct version info from template
    dom = parse(join(proj_dir, 'pom_template.xml'))
    for svmVersionElement in dom.getElementsByTagName('svmVersion'):
        svmVersionElement.parentNode.replaceChild(dom.createTextNode(svmVersion), svmVersionElement)
    with open(join(proj_dir, 'pom.xml'), 'wb') as pom_file:
        dom.writexml(pom_file)

def deploy_native_image_maven_plugin(svmVersion, repo, gpg, keyid):
    proj_dir = join(suite.dir, 'src', 'native-image-maven-plugin')
    pom_from_template(proj_dir, svmVersion)
    # Build and install native-image-maven-plugin into local repository

    maven_args = []
    if keyid:
        maven_args += ['-Dgpg.keyname=' + keyid]
    elif not gpg:
        maven_args += ['-Dgpg.skip=true']
    if repo == mx.maven_local_repository():
        maven_args += ['install']
    else:
        maven_args += [
            '-DaltDeploymentRepository={}::default::{}'.format(repo.name, repo.get_url(svmVersion)),
            'deploy'
        ]
    mx.run_maven(maven_args, cwd=proj_dir)


mx_sdk.register_graalvm_component(mx_sdk.GraalVmJreComponent(
    suite=suite,
    name='SubstrateVM',
    short_name='svm',
    license_files=[],
    third_party_license_files=[],
    jar_distributions=['substratevm:LIBRARY_SUPPORT'],
    builder_jar_distributions=[
        'substratevm:SVM',
        'substratevm:OBJECTFILE',
        'substratevm:POINTSTO',
    ],
    support_distributions=['substratevm:SVM_GRAALVM_SUPPORT'],
))

mx_sdk.register_graalvm_component(mx_sdk.GraalVmJreComponent(
    suite=suite,
    name='Native Image',
    short_name='ni',
    dir_name='svm',
    installable_id='native-image',
    license_files=[],
    third_party_license_files=[],
    support_distributions=['substratevm:NATIVE_IMAGE_GRAALVM_SUPPORT'],
    launcher_configs=[
        mx_sdk.LauncherConfig(
            destination="bin/<exe:native-image>",
            jar_distributions=["substratevm:SVM_DRIVER"],
            main_class="com.oracle.svm.driver.NativeImage",
            build_args=[],
        ),
        mx_sdk.LauncherConfig(
            destination="bin/<exe:native-image-configure>",
            jar_distributions=["substratevm:SVM_CONFIGURE"],
            main_class="com.oracle.svm.configure.ConfigurationTool",
            build_args=[
                "-H:-ParseRuntimeOptions",
            ]
        )
    ],
    library_configs=[
        mx_sdk.LibraryConfig(
            destination="<lib:native-image-agent>",
            jvm_library=True,
            jar_distributions=[
                'substratevm:SVM_AGENT',
            ],
            build_args=[
            ],
        ),
    ],
    provided_executables=['bin/rebuild-images'] if not mx.is_windows() else [],
    installable=True,
))

mx_sdk.register_graalvm_component(mx_sdk.GraalVmJreComponent(
    suite=suite,
    name='Native Image licence files',
    short_name='nil',
    dir_name='svm',
    installable_id='native-image',
    license_files=['LICENSE_NATIVEIMAGE.txt'],
    third_party_license_files=[],
    support_distributions=['substratevm:NATIVE_IMAGE_LICENSE_GRAALVM_SUPPORT'],
    installable=True,
    priority=1,
))

mx_sdk.register_graalvm_component(mx_sdk.GraalVmJreComponent(
    suite=suite,
    name='SubstrateVM LLVM',
    short_name='svml',
    dir_name='svm',
    license_files=[],
    third_party_license_files=[],
    builder_jar_distributions=[
        'substratevm:SVM_LLVM',
        'compiler:GRAAL_LLVM',
        'compiler:LLVM_WRAPPER',
        'compiler:JAVACPP',
        'compiler:LLVM_PLATFORM_SPECIFIC',
    ],
))


mx_sdk.register_graalvm_component(mx_sdk.GraalVmJreComponent(
    suite=suite,
    name='Polyglot.Native',
    short_name='polynative',
    dir_name='polyglot',
    license_files=[],
    third_party_license_files=[],
    jar_distributions=['substratevm:POLYGLOT_NATIVE_API'],
    support_distributions=[
        "substratevm:POLYGLOT_NATIVE_API_HEADERS",
    ],
    polyglot_lib_build_args=[
        "--macro:truffle",
        "-H:Features=org.graalvm.polyglot.nativeapi.PolyglotNativeAPIFeature",
        "-Dorg.graalvm.polyglot.nativeapi.libraryPath=${.}/../../../polyglot/",
        "-H:CStandard=C11",
        "-H:+SpawnIsolates",
    ],
    polyglot_lib_jar_dependencies=[
        "substratevm:POLYGLOT_NATIVE_API",
    ],
    polyglot_lib_build_dependencies=[
        "substratevm:POLYGLOT_NATIVE_API_HEADERS"
    ],
    has_polyglot_lib_entrypoints=True,
))

mx_sdk.register_graalvm_component(mx_sdk.GraalVMSvmMacro(
    suite=suite,
    name='Native Image JUnit',
    short_name='nju',
    dir_name='junit',
    license_files=[],
    third_party_license_files=[],
    builder_jar_distributions=['mx:JUNIT_TOOL', 'mx:JUNIT', 'mx:HAMCREST'],
    support_distributions=['substratevm:NATIVE_IMAGE_JUNIT_SUPPORT'],
))

if os.environ.has_key('LIBGRAAL'):
    mx_sdk.register_graalvm_component(mx_sdk.GraalVmJreComponent(
        suite=suite,
        name='LibGraal',
        short_name='lg',
        dir_name=False,
        license_files=[],
        third_party_license_files=[],
        jar_distributions=[],
        builder_jar_distributions=[],
        support_distributions=[],
        library_configs=[
            mx_sdk.LibraryConfig(
                destination="<lib:jvmcicompiler>",
                jvm_library=True,
                jar_distributions=[
                    'substratevm:GRAAL_HOTSPOT_LIBRARY',
                    'compiler:GRAAL_TRUFFLE_COMPILER_LIBGRAAL'
                ],
                build_args=[
                    '--features=com.oracle.svm.graal.hotspot.libgraal.LibGraalFeature',
                    '--initialize-at-build-time',
                    '-H:-UseServiceLoaderFeature',
                    '-H:+AllowFoldMethods',
                    '-Djdk.vm.ci.services.aot=true',
                    '-Dtruffle.TruffleRuntime='
                ],
            ),
        ],
    ))


@mx.command(suite_name=suite.name, command_name='helloworld', usage_msg='[options]')
def helloworld(args):
    """
    builds a Hello, World! native image.
    """
    parser = ArgumentParser(prog='mx helloworld')
    all_args = ['--output-path', '--javac-command']
    masked_args = [_mask(arg, all_args) for arg in args]
    parser.add_argument(all_args[0], metavar='<output-path>', nargs=1, help='Path of the generated image', default=[svmbuild_dir(suite)])
    parser.add_argument(all_args[1], metavar='<javac-command>', help='A javac command to be used', default=mx.get_jdk().javac)
    parser.add_argument('image_args', nargs='*', default=[])
    parsed = parser.parse_args(masked_args)
    javac_command = unmask(parsed.javac_command.split())
    output_path = unmask(parsed.output_path)[0]
    native_image_context_run(
        lambda native_image, a:
            _helloworld(native_image, javac_command, output_path, a), unmask(parsed.image_args),
        build_if_missing=True
    )


@mx.command(suite.name, 'cinterfacetutorial', 'Runs the ')
def cinterfacetutorial(args):
    """
    runs all tutorials for the C interface.
    """
    native_image_context_run(_cinterfacetutorial, args, build_if_missing=True)


@mx.command(suite.name, 'clinittest', 'Runs the ')
def clinittest(args):
    def build_and_test_clinittest_image(native_image, args=None):
        args = [] if args is None else args
        test_cp = classpath('com.oracle.svm.test')
        build_dir = join(svmbuild_dir(), 'clinittest')

        # clean / create output directory
        if exists(build_dir):
            remove_tree(build_dir)
        mkpath(build_dir)

        # Build and run the example
        native_image(
            ['-H:Path=' + build_dir, '-cp', test_cp, '-H:Class=com.oracle.svm.test.TestClassInitializationMustBeSafe',
             '-H:+PrintClassInitialization', '-H:Name=clinittest', '-H:+ReportExceptionStackTraces'] + args)
        mx.run([join(build_dir, 'clinittest')])

        # Check the reports for initialized classes
        def check_class_initialization(classes_file_name, marker):
            classes_file = os.path.join(build_dir, 'reports', classes_file_name)
            with open(classes_file) as f:
                wrongly_initialized_classes = [line.strip() for line in f if marker not in line.strip()]
                if len(wrongly_initialized_classes) > 0:
                    mx.abort("Only classes with marker " + marker + " must be in file " + classes_file + ". Found:\n" +
                             str(wrongly_initialized_classes))

        reports = os.listdir(os.path.join(build_dir, 'reports'))
        delayed_classes = next(report for report in reports if report.startswith('run_time_classes'))
        safe_classes = next(report for report in reports if report.startswith('safe_classes'))

        check_class_initialization(delayed_classes, 'MustBeDelayed')
        check_class_initialization(safe_classes, 'MustBeSafe')

    native_image_context_run(build_and_test_clinittest_image, args, build_if_missing=True)
<<<<<<< HEAD

=======
>>>>>>> b0319913


orig_command_build = mx.command_function('build')


@mx.command(suite.name, 'build')
def build(args, vm=None):
    if any([opt in args for opt in ['-h', '--help']]):
        orig_command_build(args, vm)

    mx.log('build: Checking SubstrateVM requirements for building ...')

    if not _host_os_supported():
        mx.abort('build: SubstrateVM can be built only on Darwin, Linux and Windows platforms')

    graal_compiler_flags_dir = join(mx.dependency('substratevm:com.oracle.svm.driver').dir, 'resources')

    def update_if_needed(version_tag, graal_compiler_flags):
        flags_filename = 'graal-compiler-flags-' + version_tag + '.config'
        flags_path = join(graal_compiler_flags_dir, flags_filename)
        flags_contents = '\n'.join(graal_compiler_flags)
        needs_update = True
        try:
            with open(flags_path, 'r') as flags_file:
                if flags_file.read() == flags_contents:
                    needs_update = False
        except:
            pass

        if needs_update:
            with open(flags_path, 'w') as f:
                print('Write file ' + flags_path)
                f.write(flags_contents)

    update_if_needed("versions", GRAAL_COMPILER_FLAGS_MAP.keys())
    for version_tag in GRAAL_COMPILER_FLAGS_MAP:
        update_if_needed(version_tag, GRAAL_COMPILER_FLAGS_BASE + GRAAL_COMPILER_FLAGS_MAP[version_tag])

    orig_command_build(args, vm)


def _ensure_vm_built():
    # build "jvm" config used by native-image and native-image-configure commands
    config = graalvm_jvm_configs[-1]
    rebuild_vm = False
    mx.ensure_dir_exists(svmbuild_dir())
    if not mx.is_windows():
        vm_link = join(svmbuild_dir(), 'vm')
        if not os.path.exists(vm_link):
            rebuild_vm = True
            if os.path.lexists(vm_link):
                os.unlink(vm_link)
            vm_linkname = os.path.relpath(_vm_home(config), dirname(vm_link))
            os.symlink(vm_linkname, vm_link)
    rev_file_name = join(svmbuild_dir(), 'vm-rev')
    rev_value = svm_suite().vc.parent(svm_suite().vc_dir)
    if not os.path.exists(rev_file_name):
        rebuild_vm = True
    else:
        with open(rev_file_name, 'r') as f:
            if f.read() != rev_value:
                rebuild_vm = True
    if rebuild_vm:
        with open(rev_file_name, 'w') as f:
            f.write(rev_value)
        build_native_image_image(config)


@mx.command(suite.name, 'native-image')
def native_image_on_jvm(args, **kwargs):
    save_args = []
    for arg in args:
        if arg == '--no-server' or arg.startswith('--server'):
            mx.warn('Ignoring server-mode native-image argument ' + arg)
        else:
            save_args.append(arg)

    _ensure_vm_built()
    if mx.is_windows():
        config = graalvm_jvm_configs[-1]
        executable = vm_native_image_path(config)
    else:
        vm_link = join(svmbuild_dir(), 'vm')
        executable = join(vm_link, 'bin', 'native-image')
    if not exists(executable):
        mx.abort("Can not find " + executable + "\nDid you forget to build? Try `mx build`")
    mx.run([executable, '-H:CLibraryPath=' + clibrary_libpath()] + save_args, **kwargs)


@mx.command(suite.name, 'native-image-configure')
def native_image_configure_on_jvm(args, **kwargs):
    _ensure_vm_built()
    if mx.is_windows():
        config = graalvm_jvm_configs[-1]
        executable = vm_executable_path('native-image-configure', config)
    else:
        vm_link = join(svmbuild_dir(), 'vm')
        executable = join(vm_link, 'bin', 'native-image-configure')
    if not exists(executable):
        mx.abort("Can not find " + executable + "\nDid you forget to build? Try `mx build`")
    mx.run([executable, '-H:CLibraryPath=' + clibrary_libpath()] + args, **kwargs)


@mx.command(suite.name, 'native-unittest')
def native_unittest(args):
    """builds a native image of JUnit tests and runs them."""
    native_image_context_run(_native_unittest, args, build_if_missing=True)


@mx.command(suite.name, 'maven-plugin-install')
def maven_plugin_install(args):
    parser = ArgumentParser(prog='mx maven-plugin-install')
    parser.add_argument("--deploy-dependencies", action='store_true', help="This will deploy all the artifacts from all suites before building and deploying the plugin")
    parser.add_argument('--licenses', help='Comma-separated list of licenses that are cleared for upload. Only used if no url is given. Otherwise licenses are looked up in suite.py')
    parser.add_argument('--gpg', action='store_true', help='Sign files with gpg before deploying')
    parser.add_argument('--gpg-keyid', help='GPG keyid to use when signing files (implies --gpg)', default=None)
    parser.add_argument('repository_id', metavar='repository-id', nargs='?', action='store', help='Repository ID used for binary deploy. If none is given, mavens local repository is used instead.')
    parser.add_argument('url', metavar='repository-url', nargs='?', action='store', help='Repository URL used for binary deploy. If no url is given, the repository-id is looked up in suite.py')
    parsed = parser.parse_args(args)

    if not suite.isSourceSuite():
        raise mx.abort("maven-plugin-install requires {} to be a source suite, no a binary suite".format(suite.name))

    if parsed.url:
        if parsed.licenses:
            licenses = mx.get_license(parsed.licenses.split(','))
        elif parsed.repository_id:
            licenses = mx.repository(parsed.repository_id).licenses
        else:
            licenses = []
        repo = mx.Repository(suite, parsed.repository_id, parsed.url, parsed.url, licenses)
    elif parsed.repository_id:
        repo = mx.repository(parsed.repository_id)
    else:
        repo = mx.maven_local_repository()

    svm_version = suite.release_version(snapshotSuffix='SNAPSHOT')

    if parsed.deploy_dependencies:
        deploy_args = [
            '--suppress-javadoc',
            '--all-distribution-types',
            '--validate=full',
            '--all-suites',
        ]
        if parsed.licenses:
            deploy_args += ["--licenses", parsed.licenses]
        if parsed.gpg:
            deploy_args += ["--gpg"]
        if parsed.gpg_keyid:
            deploy_args += ["--gpg-keyid", parsed.gpg_keyid]
        if parsed.repository_id:
            deploy_args += [parsed.repository_id]
            if parsed.url:
                deploy_args += [parsed.url]
        mx.maven_deploy(deploy_args)

    deploy_native_image_maven_plugin(svm_version, repo, parsed.gpg, parsed.gpg_keyid)

    success_message = [
        '',
        'Use the following plugin snippet to enable native-image building for your maven project:',
        '',
        '<plugin>',
        '    <groupId>com.oracle.substratevm</groupId>',
        '    <artifactId>native-image-maven-plugin</artifactId>',
        '    <version>' + svm_version + '</version>',
        '    <executions>',
        '        <execution>',
        '            <goals>',
        '                <goal>native-image</goal>',
        '            </goals>',
        '            <phase>package</phase>',
        '        </execution>',
        '    </executions>',
        '</plugin>',
        '',
        ]
    mx.log('\n'.join(success_message))

@mx.command(suite.name, 'maven-plugin-test')
def maven_plugin_test(args):
    # Create native-image-maven-plugin-test pom with correct version info from template
    proj_dir = join(suite.dir, 'src', 'native-image-maven-plugin-test')
    svm_version = suite.release_version(snapshotSuffix='SNAPSHOT')
    pom_from_template(proj_dir, svm_version)
    # Build native image with native-image-maven-plugin
    mx.run_maven(['package'], cwd=proj_dir)
    mx.run([join(proj_dir, 'target', 'com.oracle.substratevm.nativeimagemojotest')])


@mx.command(suite, 'javac-image', '[image-options]')
def javac_image(args):
    """builds a javac image"""
    parser = ArgumentParser(prog='mx helloworld')
    all_args = ['--output-path']
    masked_args = [_mask(arg, all_args) for arg in args]
    parser.add_argument(all_args[0], metavar='<output-path>', nargs=1, help='Path of the generated image', default=[svmbuild_dir(suite)])
    parser.add_argument('image_args', nargs='*', default=[])
    parsed = parser.parse_args(masked_args)
    output_path = unmask(parsed.output_path)[0]
    native_image_context_run(
        lambda native_image, command_args:
            _javac_image(native_image, output_path, command_args), unmask(parsed.image_args),
        build_if_missing=True
    )<|MERGE_RESOLUTION|>--- conflicted
+++ resolved
@@ -213,330 +213,6 @@
         suite = svm_suite()
     return join(suite.dir, 'svmbuild')
 
-<<<<<<< HEAD
-def suite_native_image_root(suite=None):
-    mx.abort("suite_native_image_root({}) not supported".format(suite))
-    if not suite:
-        suite = svm_suite()
-    root_basename = 'native-image-root-' + str(svm_java_compliance())
-    root_dir = join(svmbuild_dir(suite), root_basename)
-    rev_file_name = join(root_dir, 'rev')
-    rev_value = suite.vc.parent(suite.vc_dir)
-    def write_rev_file():
-        mkpath(root_dir)
-        with open(rev_file_name, 'w') as rev_file:
-            rev_file.write(rev_value)
-    if exists(root_dir):
-        try:
-            with open(rev_file_name, 'r') as rev_file:
-                prev_rev_value = rev_file.readline()
-        except:
-            prev_rev_value = 'nothing'
-        if prev_rev_value != rev_value:
-            mx.warn('Rebuilding native-image-root as working directory revision changed from ' + prev_rev_value + ' to ' + rev_value)
-            remove_tree(root_dir)
-            layout_native_image_root(root_dir)
-            write_rev_file()
-    else:
-        layout_native_image_root(root_dir)
-        write_rev_file()
-    return root_dir
-
-def native_image_distributions():
-    deps = [mx.distribution('GRAAL_MANAGEMENT')]
-    for d in svm_suite().dists:
-        if isinstance(d, str):
-            name = d
-        else:
-            name = d.name
-        if name.startswith("NATIVE_IMAGE"):
-            deps.append(d)
-    return deps
-
-def remove_existing_symlink(target_path):
-    if islink(target_path):
-        os.remove(target_path)
-    return target_path
-
-def symlink_or_copy(target_path, dest_path):
-    # Follow symbolic links in case they go outside my suite directories.
-    real_target_path = os.path.realpath(target_path)
-    if any(real_target_path.startswith(s.dir) for s in mx.suites(includeBinary=False)):
-        # Symbolic link to files in my suites.
-        sym_target = os.path.relpath(real_target_path, dirname(dest_path))
-        try:
-            os.symlink(sym_target, dest_path)
-        except AttributeError:
-            # no `symlink` on Windows
-            copy2(real_target_path, dest_path)
-    else:
-        # Else copy the file to so it can not change out from under me.
-        copy2(real_target_path, dest_path)
-
-def native_image_layout(dists, subdir, native_image_root):
-    if not dists:
-        return
-    dest_path = join(native_image_root, subdir)
-    # Cleanup leftovers from previous call
-    if exists(dest_path):
-        remove_tree(dest_path)
-    mkpath(dest_path)
-    # Create symlinks to conform with native-image directory layout scheme
-    def symlink_jar(jar_path):
-        symlink_or_copy(jar_path, join(dest_path, basename(jar_path)))
-
-    for dist in dists:
-        mx.logv('Add ' + type(dist).__name__ + ' ' + str(dist) + ' to ' + dest_path)
-        symlink_jar(dist.path)
-        if not dist.isBaseLibrary() and dist.sourcesPath:
-            symlink_jar(dist.sourcesPath)
-
-def native_image_extract(dists, subdir, native_image_root):
-    target_dir = join(native_image_root, subdir)
-    for distribution in dists:
-        mx.logv('Add dist {} to {}'.format(distribution, target_dir))
-        if distribution.path.endswith('tar'):
-            compressedFile = tarfile.open(distribution.path, 'r:')
-        elif distribution.path.endswith('jar') or distribution.path.endswith('zip'):
-            compressedFile = zipfile.ZipFile(distribution.path)
-        else:
-            raise mx.abort('Unsupported compressed file ' + distribution.path)
-        compressedFile.extractall(target_dir)
-
-def native_image_option_properties(option_kind, option_flag, native_image_root):
-    target_dir = join(native_image_root, option_kind, option_flag)
-    target_path = remove_existing_symlink(join(target_dir, 'native-image.properties'))
-
-    option_properties = None
-    for suite in mx.suites():
-        candidate = join(suite.mxDir, option_kind + '-' + option_flag + '.properties')
-        if exists(candidate):
-            option_properties = candidate
-
-    if option_properties:
-        mx.logv('Add symlink to ' + str(option_properties))
-        mkpath(target_dir)
-        symlink_or_copy(option_properties, target_path)
-
-flag_suitename_map = collections.OrderedDict([
-    ('js', ('graal-js', ['GRAALJS', 'GRAALJS_LAUNCHER', 'ICU4J'], ['ICU4J-DIST'], 'js')),
-])
-
-class ToolDescriptor:
-    def __init__(self, image_deps=None, builder_deps=None, native_deps=None):
-        """
-        By adding a new ToolDescriptor entry in the tools_map a new --tool:<keyname>
-        option is made available to native-image and also makes the tool available as
-        tool:<keyname> in a native-image properties file Requires statement.  The tool is
-        represented in the <native_image_root>/tools/<keyname> directory. If a
-        corresponding tools-<keyname>.properties file exists in mx.substratevm it will get
-        symlinked as <native_image_root>/tools/<keyname>/native-image.properties so that
-        native-image will use these options whenever the tool is requested. Image_deps and
-        builder_deps (see below) are also represented as symlinks to JAR files in
-        <native_image_root>/tools/<keyname> (<native_image_root>/tools/<keyname>/builder).
-
-        :param image_deps: list dependencies that get added to the image-cp (the classpath
-        of the application you want to compile into an image) when using the tool.
-        :param builder_deps: list dependencies that get added to the image builder-cp when
-        using the tool. Builder-cp adds to the classpath that contains the image-generator
-        itself. This might be necessary, e.g. when custom substitutions are needed to be
-        able to compile classes on the image-cp. Another possible reason is when the image
-        builder needs to prepare things prior to image building and doing so needs
-        additional classes (see junit tool).
-        :param native_deps: list native dependencies that should be extracted to
-        <native_image_root>/tools/<keyname>.
-        """
-        self.image_deps = image_deps if image_deps else []
-        self.builder_deps = builder_deps if builder_deps else []
-        self.native_deps = native_deps if native_deps else []
-
-tools_map = {
-    'truffle' : ToolDescriptor(),
-    'nfi' : ToolDescriptor(image_deps=['truffle:TRUFFLE_NFI']),
-    'native-image' : ToolDescriptor(),
-    'junit' : ToolDescriptor(builder_deps=['mx:JUNIT_TOOL', 'JUNIT', 'HAMCREST']),
-    'regex' : ToolDescriptor(image_deps=['regex:TREGEX']),
-    'native-image-agent': ToolDescriptor(image_deps=['substratevm:SVM_AGENT']),
-    'native-image-configure' : ToolDescriptor(image_deps=['substratevm:SVM_CONFIGURE']),
-}
-
-def native_image_path(native_image_root):
-    native_image_name = 'native-image'
-    native_image_dir = join(native_image_root, platform_name(), 'bin')
-    return join(native_image_dir, native_image_name)
-
-def remove_option_prefix(text, prefix):
-    if text.startswith(prefix):
-        return True, text[len(prefix):]
-    return False, text
-
-def extract_target_name(arg, kind):
-    target_name, target_value = None, None
-    is_kind, option_tail = remove_option_prefix(arg, '--' + kind + ':')
-    if is_kind:
-        target_name, _, target_value = option_tail.partition('=')
-    return target_name, target_value
-
-
-class GraalVMConfig(object):
-    def __init__(self, dynamicimports=None, disable_libpolyglot=False, force_bash_launchers=None, skip_libraries=None, exclude_components=None):
-        self.dynamicimports = dynamicimports or []
-        self.disable_libpolyglot = disable_libpolyglot
-        self.force_bash_launchers = force_bash_launchers or []
-        self.skip_libraries = skip_libraries or []
-        self.exclude_components = exclude_components or []
-        if '/substratevm' not in self.dynamicimports:
-            self.dynamicimports.append('/substratevm')
-
-    def mx_args(self):
-        args = []
-        if self.dynamicimports:
-            args += ['--dynamicimports', ','.join(self.dynamicimports)]
-        if self.disable_libpolyglot:
-            args += ['--disable-libpolyglot']
-        if self.force_bash_launchers:
-            args += ['--force-bash-launchers=' + ','.join(self.force_bash_launchers)]
-        if self.skip_libraries:
-            args += ['--skip-libraries=' + ','.join(self.skip_libraries)]
-        if self.exclude_components:
-            args += ['--exclude-components=' + ','.join(self.exclude_components)]
-        return args
-
-    def _tuple(self):
-        return tuple(self.dynamicimports), self.disable_libpolyglot, tuple(self.force_bash_launchers)
-
-    def __hash__(self):
-        return hash(self._tuple())
-
-    def __eq__(self, other):
-        if not isinstance(other, GraalVMConfig):
-            return False
-        return self._tuple() == self._tuple()
-
-    def __repr__(self):
-        return "GraalVMConfig[{}]".format(self._tuple())
-
-
-def _vm_suite_dir():
-    return join(dirname(suite.dir), 'vm')
-
-
-def _mx_vm(args, config, nonZeroIsFatal=True, out=None, err=None, timeout=None, env=None, quiet=False):
-    return mx.run_mx(config.mx_args() + args, suite=_vm_suite_dir(), nonZeroIsFatal=nonZeroIsFatal, out=out, err=err, timeout=timeout, env=env, quiet=quiet)
-
-
-_vm_homes = {}
-
-
-def _vm_home(config):
-    if config not in _vm_homes:
-        # get things initialized (e.g., cloning)
-        _mx_vm(['graalvm-home'], config, out=mx.OutputCapture())
-        capture = mx.OutputCapture()
-        _mx_vm(['graalvm-home'], config, out=capture, quiet=True)
-        _vm_homes[config] = capture.data.strip()
-    return _vm_homes[config]
-
-
-_graalvm_exclude_components = ['gu'] if mx.is_windows() else []  # gu does not work on Windows atm
-_graalvm_config = GraalVMConfig(disable_libpolyglot=True,
-                                force_bash_launchers=['polyglot', 'native-image-configure'],
-                                skip_libraries=['native-image-agent'],
-                                exclude_components=_graalvm_exclude_components)
-
-graalvm_configs = [_graalvm_config]
-
-
-def graalvm_config():
-    return graalvm_configs[-1]
-
-
-def build_native_image_image(config=None):
-    config = config or graalvm_config()
-    mx.log('Building GraalVM with native-image in ' + _vm_home(config))
-    _mx_vm(['build'], config)
-
-svmDistribution = ['substratevm:SVM']
-llvmDistributions = ['compiler:GRAAL_LLVM', 'substratevm:SVM_LLVM', "compiler:LLVM_WRAPPER", "compiler:LLVM_PLATFORM_SPECIFIC", "compiler:JAVACPP"]
-graalDistribution = ['compiler:GRAAL']
-librarySupportDistribution = ['substratevm:LIBRARY_SUPPORT']
-
-def layout_native_image_root(native_image_root):
-
-    def names_to_dists(dist_names):
-        deps = [mx.dependency(dist_name, fatalIfMissing=False) for dist_name in dist_names]
-        return [dep for dep in deps if dep and (not dep.isDistribution() or dep.exists())]
-
-    def native_image_layout_dists(subdir, dist_names):
-        native_image_layout(names_to_dists(dist_names), subdir, native_image_root)
-
-    def native_image_extract_dists(subdir, dist_names):
-        native_image_extract(names_to_dists(dist_names), subdir, native_image_root)
-
-    native_image_layout_dists(join('lib', 'graalvm'), ['substratevm:SVM_DRIVER', 'sdk:LAUNCHER_COMMON'])
-
-    # Create native-image layout for sdk parts
-    graal_sdk_dists = ['sdk:GRAAL_SDK']
-    if svm_java80():
-        native_image_layout_dists(join('lib', 'boot'), graal_sdk_dists)
-        jvmci_dists = graalDistribution
-    else:
-        jvmci_dists = graalDistribution + graal_sdk_dists
-
-    # Create native-image layout for compiler & jvmci parts
-    native_image_layout_dists(join('lib', 'jvmci'), jvmci_dists)
-    jdk_config = mx.get_jdk()
-    if svm_java80():
-        jvmci_path = join(jdk_config.home, 'jre', 'lib', 'jvmci')
-        if os.path.isdir(jvmci_path):
-            for symlink_name in os.listdir(jvmci_path):
-                symlink_or_copy(join(jvmci_path, symlink_name), join(native_image_root, 'lib', 'jvmci', symlink_name))
-
-    # Create native-image layout for truffle parts
-    native_image_layout_dists(join('lib', 'truffle'), ['truffle:TRUFFLE_API'])
-
-    # Create native-image layout for tools parts
-    for tool_name in tools_map:
-        tool_descriptor = tools_map[tool_name]
-        native_image_layout_dists(join('tools', tool_name, 'builder'), tool_descriptor.builder_deps)
-        native_image_layout_dists(join('tools', tool_name), tool_descriptor.image_deps)
-        native_image_extract_dists(join('tools', tool_name), tool_descriptor.native_deps)
-        native_image_option_properties('tools', tool_name, native_image_root)
-
-    # Create native-image layout for svm parts
-    svm_subdir = join('lib', 'svm')
-    native_image_layout_dists(svm_subdir, librarySupportDistribution)
-    native_image_layout_dists(join(svm_subdir, 'builder'), svmDistribution + llvmDistributions + ['substratevm:POINTSTO', 'substratevm:OBJECTFILE'])
-    clibraries_dest = join(native_image_root, join(svm_subdir, 'clibraries'))
-    for clibrary_path in clibrary_paths():
-        copy_tree(clibrary_path, clibraries_dest)
-    copy_tree(mx._get_dependency_path('TRUFFLE_NFI_NATIVE'), os.path.dirname(native_image_root))
-
-def truffle_language_ensure(language_flag, version=None, native_image_root=None, early_exit=False, extract=True):
-    """
-    Ensures that we have a valid suite for the given language_flag, by downloading a binary if necessary
-    and providing the suite distribution artifacts in the native-image directory hierachy (via symlinks).
-    :param language_flag: native-image language_flag whose truffle-language we want to use
-    :param version: if not specified and no TRUFFLE_<LANG>_VERSION set latest binary deployed master revision gets downloaded
-    :param native_image_root: the native_image_root directory where the the artifacts get installed to
-    :return: language suite for the given language_flag
-    """
-    if not native_image_root:
-        native_image_root = suite_native_image_root()
-
-    version_env_var = 'TRUFFLE_' + language_flag.upper() + '_VERSION'
-    if not version and os.environ.has_key(version_env_var):
-        version = os.environ[version_env_var]
-
-    if language_flag not in flag_suitename_map:
-        mx.abort('No truffle-language uses language_flag \'' + language_flag + '\'')
-
-    language_dir = join('languages', language_flag)
-    if early_exit and exists(join(native_image_root, language_dir)):
-        mx.logv('Early exit mode: Language subdir \'' + language_flag + '\' exists. Skip suite.import_suite.')
-        return None
-=======
->>>>>>> b0319913
 
 class GraalVMConfig(object):
     def __init__(self, dynamicimports=None, disable_libpolyglot=False, force_bash_launchers=None, skip_libraries=None, exclude_components=None):
@@ -659,14 +335,10 @@
 
 
 def vm_native_image_path(config):
-<<<<<<< HEAD
-    executable = 'native-image'
-=======
     return vm_executable_path('native-image', config)
 
 
 def vm_executable_path(executable, config):
->>>>>>> b0319913
     if mx.get_os() == 'windows':
         executable += '.cmd'  # links are `.cmd` on windows
     return join(_vm_home(config), 'bin', executable)
@@ -699,11 +371,7 @@
     if exists(native_image_cmd):
         mx.log('Use ' + native_image_cmd + ' for remaining image builds')
         def _native_image(args, **kwargs):
-<<<<<<< HEAD
-            mx.run([native_image_cmd] + ['-H:CLibraryPath=' + clibrary_libpath()] + args, **kwargs)
-=======
             mx.run([native_image_cmd, '-H:CLibraryPath=' + clibrary_libpath()] + args, **kwargs)
->>>>>>> b0319913
     else:
         raise mx.abort("GraalVM not built? could not find " + native_image_cmd)
 
@@ -1294,10 +962,6 @@
         check_class_initialization(safe_classes, 'MustBeSafe')
 
     native_image_context_run(build_and_test_clinittest_image, args, build_if_missing=True)
-<<<<<<< HEAD
-
-=======
->>>>>>> b0319913
 
 
 orig_command_build = mx.command_function('build')
