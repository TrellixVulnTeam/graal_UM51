--- conflicted
+++ resolved
@@ -32,15 +32,12 @@
   ${oraclejdk8} ${svm-common-darwin-gate} ${gate-svm-js} {
     name: "gate-svm-darwin-js"
   }
-<<<<<<< HEAD
-=======
   ${oraclejdk11} ${svm-common-linux-gate} {
     name: "gate-svm-build-11"
     run: [
       ${svm-cmd-gate} ["build"]
     ]
   }
->>>>>>> b0319913
   ${oraclejdk8} ${svm-common-linux-gate} ${eclipse} ${jdt} ${linux-deploy} {
     name: "gate-svm-style-fullbuild"
     run: [
