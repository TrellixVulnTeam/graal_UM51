--- conflicted
+++ resolved
@@ -101,13 +101,8 @@
      * interface should not be otherwise present in the bytecode and no other uses should interfere
      * with our mechanism.
      * 
-<<<<<<< HEAD
-     * Note: Although it should be possible to add a custom interface to the boot class path and use
-     * that as a marker this task proved to be more complicated than expected for Java9+.
-=======
      * Note: Ideally we would use a custom marker interface. However, this is impossible as of JDK9
      * since the set of boot modules is fixed at JDK build time and cannot be extended at runtime.
->>>>>>> b0319913
      * 
      * This allows us to create an optimized type for the ahead-of-time allocated annotation proxy
      * objects which removes the overhead of storing the annotation values in a HashMap. See
@@ -566,15 +561,6 @@
         VMError.guarantee(interfaces[1].equals(constantAnnotationMarkerInterface));
         return interfaces[0];
     }
-<<<<<<< HEAD
-
-    static boolean isAnnotationMarkerInterface(ResolvedJavaType type, MetaAccessProvider metaAccess) {
-        return type.equals(metaAccess.lookupJavaType(constantAnnotationMarkerInterface));
-    }
-
-}
-=======
->>>>>>> b0319913
 
     static boolean isAnnotationMarkerInterface(ResolvedJavaType type, MetaAccessProvider metaAccess) {
         return type.equals(metaAccess.lookupJavaType(constantAnnotationMarkerInterface));
