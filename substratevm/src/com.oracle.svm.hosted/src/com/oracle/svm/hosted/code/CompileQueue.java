--- conflicted
+++ resolved
@@ -532,14 +532,9 @@
                 if (method.compilationInfo.getGraph() != null) {
                     HostedProviders providers = (HostedProviders) runtimeConfig.lookupBackend(method).getProviders();
                     if (!universe.isPostParseCanonicalized()) {
-<<<<<<< HEAD
-                        method.compilationInfo.getGraph().resetDebug(debug);
-                        afterParseSuite.apply(method.compilationInfo.getGraph(), new HighTierContext(providers, afterParseSuite, getOptimisticOpts()));
-=======
                         executor.execute((DebugContext newDebug) -> {
                             method.compilationInfo.getGraph().resetDebug(newDebug);
                             afterParseSuite.apply(method.compilationInfo.getGraph(), new HighTierContext(providers, afterParseSuite, getOptimisticOpts()));
->>>>>>> b0319913
 
                             /* Check that graph is in good shape after parsing. */
                             assert GraphOrder.assertSchedulableGraph(method.compilationInfo.getGraph());
