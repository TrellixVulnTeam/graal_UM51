/*
 * Copyright (c) 2018, 2018, Oracle and/or its affiliates. All rights reserved.
 * DO NOT ALTER OR REMOVE COPYRIGHT NOTICES OR THIS FILE HEADER.
 *
 * This code is free software; you can redistribute it and/or modify it
 * under the terms of the GNU General Public License version 2 only, as
 * published by the Free Software Foundation.  Oracle designates this
 * particular file as subject to the "Classpath" exception as provided
 * by Oracle in the LICENSE file that accompanied this code.
 *
 * This code is distributed in the hope that it will be useful, but WITHOUT
 * ANY WARRANTY; without even the implied warranty of MERCHANTABILITY or
 * FITNESS FOR A PARTICULAR PURPOSE.  See the GNU General Public License
 * version 2 for more details (a copy is included in the LICENSE file that
 * accompanied this code).
 *
 * You should have received a copy of the GNU General Public License version
 * 2 along with this work; if not, write to the Free Software Foundation,
 * Inc., 51 Franklin St, Fifth Floor, Boston, MA 02110-1301 USA.
 *
 * Please contact Oracle, 500 Oracle Parkway, Redwood Shores, CA 94065 USA
 * or visit www.oracle.com if you need additional information or have any
 * questions.
 */
package com.oracle.substratevm;

import java.io.File;
import java.io.IOException;
import java.net.URI;
import java.nio.file.FileSystem;
import java.nio.file.FileSystems;
import java.nio.file.Files;
import java.nio.file.Path;
import java.nio.file.Paths;
import java.util.ArrayList;
import java.util.Arrays;
import java.util.Collections;
import java.util.List;
import java.util.Scanner;
import java.util.ServiceLoader;
import java.util.stream.Collectors;
import java.util.stream.Stream;

import org.apache.maven.artifact.Artifact;
import org.apache.maven.model.ConfigurationContainer;
import org.apache.maven.model.Plugin;
import org.apache.maven.model.PluginExecution;
import org.apache.maven.plugin.AbstractMojo;
import org.apache.maven.plugin.MojoExecutionException;
import org.apache.maven.plugin.descriptor.PluginDescriptor;
import org.apache.maven.plugins.annotations.LifecyclePhase;
import org.apache.maven.plugins.annotations.Mojo;
import org.apache.maven.plugins.annotations.Parameter;
import org.apache.maven.project.MavenProject;
import org.codehaus.plexus.archiver.tar.TarGZipUnArchiver;
import org.codehaus.plexus.logging.AbstractLogger;
import org.codehaus.plexus.logging.Logger;
import org.codehaus.plexus.util.xml.Xpp3Dom;
import org.graalvm.compiler.options.OptionDescriptor;
import org.graalvm.compiler.options.OptionDescriptors;

import com.oracle.svm.core.OS;
import com.oracle.svm.driver.NativeImage;

@Mojo(name = "native-image", defaultPhase = LifecyclePhase.PACKAGE)
public class NativeImageMojo extends AbstractMojo {
    private static final String svmGroupId = "com.oracle.substratevm";

    @Parameter(defaultValue = "${project}", readonly = true, required = true)//
    private MavenProject project;

    @Parameter(defaultValue = "${plugin}", readonly = true) // Maven 3 only
    private PluginDescriptor plugin;

    @Parameter(defaultValue = "${project.build.directory}", property = "outputDir", required = true)//
    private File outputDirectory;

    @Parameter(property = "mainClass")//
    private String mainClass;

    @Parameter(property = "imageName")//
    private String imageName;

    @Parameter(property = "buildArgs")//
    private String buildArgs;

    @Parameter(property = "skip", defaultValue = "false")//
    private boolean skip;

    private Logger tarGzLogger = new AbstractLogger(Logger.LEVEL_WARN, "NativeImageMojo.tarGzLogger") {
        @Override
        public void debug(String message, Throwable throwable) {
            if (isDebugEnabled()) {
                getLog().debug(message, throwable);
            }
        }

        @Override
        public void info(String message, Throwable throwable) {
            if (isInfoEnabled()) {
                getLog().info(message, throwable);
            }
        }

        @Override
        public void warn(String message, Throwable throwable) {
            if (isWarnEnabled()) {
                getLog().warn(message, throwable);
            }
        }

        @Override
        public void error(String message, Throwable throwable) {
            if (isErrorEnabled()) {
                getLog().error(message, throwable);
            }
        }

        @Override
        public void fatalError(String message, Throwable throwable) {
            if (isFatalErrorEnabled()) {
                getLog().error(message, throwable);
            }
        }

        @Override
        public Logger getChildLogger(String name) {
            return this;
        }
    };

    private final TarGZipUnArchiver tarGzExtract = new TarGZipUnArchiver();
    private final List<Path> classpath = new ArrayList<>();

    NativeImageMojo() {
        tarGzExtract.enableLogging(tarGzLogger);
    }

    private Stream<Artifact> getSelectedArtifactsStream(String groupId, String... artifactIds) {
        return plugin.getArtifacts().stream()
                        .filter(artifact -> artifact.getGroupId().equals(groupId))
                        .filter(artifact -> {
                            List<String> artifactIdsList = Arrays.asList(artifactIds);
                            if (artifactIdsList.isEmpty()) {
                                return true;
                            }
                            return artifactIdsList.contains(artifact.getArtifactId());
                        });
    }

    public void execute() throws MojoExecutionException {
        if (skip) {
            getLog().info("Skipping native-image generation (parameter 'skip' is true).");
            return;
        }

        classpath.clear();
        List<String> imageClasspathScopes = Arrays.asList(Artifact.SCOPE_COMPILE, Artifact.SCOPE_RUNTIME);
        project.setArtifactFilter(artifact -> imageClasspathScopes.contains(artifact.getScope()));
        for (Artifact dependency : project.getArtifacts()) {
            addClasspath(dependency);
        }
        addClasspath(project.getArtifact());
        String classpathStr = classpath.stream().map(Path::toString).collect(Collectors.joining(File.pathSeparator));

        Path nativeImageExecutable = getJavaHome().resolve("bin").resolve(withExeSuffix("native-image"));
        if (Files.isExecutable(nativeImageExecutable)) {
            String nativeImageExecutableVersion = "Unknown";
            Process versionCheckProcess = null;
            try {
                ProcessBuilder processBuilder = new ProcessBuilder(nativeImageExecutable.toString(), "--version");
                versionCheckProcess = processBuilder.start();
                try (Scanner scanner = new Scanner(versionCheckProcess.getInputStream())) {
                    while (true) {
                        if (scanner.findInLine("GraalVM Version ") != null) {
                            nativeImageExecutableVersion = scanner.next();
                            break;
                        }
                        if (!scanner.hasNextLine()) {
                            break;
                        }
                        scanner.nextLine();
                    }

                    if (versionCheckProcess.waitFor() != 0) {
                        throw new MojoExecutionException("Execution of " + String.join(" ", processBuilder.command()) + " returned non-zero result");
                    }
                }
            } catch (IOException | InterruptedException e) {
                throw new MojoExecutionException("Probing version info of native-image executable " + nativeImageExecutable + " failed", e);
            }

            if (!nativeImageExecutableVersion.equals(plugin.getVersion())) {
                getLog().warn("Version mismatch between " + plugin.getArtifactId() + " (" + plugin.getVersion() + ") and native-image executable (" + nativeImageExecutableVersion + ")");
            }

            try {
                ProcessBuilder processBuilder = new ProcessBuilder(nativeImageExecutable.toString(), "-cp", classpathStr);
                processBuilder.command().addAll(getBuildArgs());
                processBuilder.directory(getWorkingDirectory().toFile());
                processBuilder.inheritIO();

                String commandString = String.join(" ", processBuilder.command());
                getLog().info("Executing: " + commandString);
                Process imageBuildProcess = processBuilder.start();
                if (imageBuildProcess.waitFor() != 0) {
                    throw new MojoExecutionException("Execution of " + commandString + " returned non-zero result");
                }
            } catch (IOException | InterruptedException e) {
                throw new MojoExecutionException("Building image with " + nativeImageExecutable + " failed", e);
            }
        } else {
            Path untarDestDirectory = getUntarDestDirectory();
            if (!Files.isDirectory(untarDestDirectory)) {
                try {
                    Files.createDirectories(untarDestDirectory);
                } catch (IOException e) {
                    throw new MojoExecutionException("Unable to create directory " + untarDestDirectory, e);
                }
                plugin.getArtifacts().stream()
                                .filter(artifact -> artifact.getGroupId().equals(svmGroupId))
                                .filter(artifact -> artifact.getArtifactId().startsWith("svm-hosted-native-"))
                                .forEach(artifact -> {
                                    if (artifact.getType().equals("tar.gz")) {
                                        tarGzExtract.setSourceFile(artifact.getFile());
                                        tarGzExtract.setDestDirectory(untarDestDirectory.toFile());
                                        tarGzExtract.extract();
                                    }
                                });
            }

            try {
                MojoBuildConfiguration config = new MojoBuildConfiguration();
                getLog().info("WorkingDirectory: " + config.getWorkingDirectory());
                getLog().info("ImageClasspath: " + classpathStr);
                getLog().info("BuildArgs: " + config.getBuildArgs());
                if (config.useJavaModules()) {
                    /*
                     * Java 11+ Workaround: Ensure all OptionDescriptors exist prior to using
                     * OptionKey.getName() in NativeImage.NativeImage(BuildConfiguration config)
                     */
                    ServiceLoader<OptionDescriptors> optionDescriptors = ServiceLoader.load(OptionDescriptors.class, OptionDescriptors.class.getClassLoader());
                    for (OptionDescriptors optionDescriptor : optionDescriptors) {
                        for (OptionDescriptor descriptor : optionDescriptor) {
                            getLog().debug("Eager initialization of OptionDescriptor: " + descriptor.getName());
                        }
                    }
                }
                NativeImage.build(config);
            } catch (NativeImage.NativeImageError e) {
                throw new MojoExecutionException("Error creating native image:", e);
            }
        }
    }

    private String withExeSuffix(String basename) {
        if (OS.getCurrent() == OS.WINDOWS) {
            return basename + ".exe";
        }
        return basename;
    }

    private void addClasspath(Artifact artifact) throws MojoExecutionException {
        if (!"jar".equals(artifact.getType())) {
            getLog().warn("Ignoring non-jar type ImageClasspath Entry " + artifact);
            return;
        }
        File artifactFile = artifact.getFile();
        if (artifactFile == null) {
            throw new MojoExecutionException("Missing jar-file for " + artifact + ". Ensure " + plugin.getArtifactId() + " runs in package phase.");
        }
        Path jarFilePath = artifactFile.toPath();
        getLog().info("ImageClasspath Entry: " + artifact + " (" + jarFilePath.toUri() + ")");

        URI jarFileURI = URI.create("jar:" + jarFilePath.toUri());
        try (FileSystem jarFS = FileSystems.newFileSystem(jarFileURI, Collections.emptyMap())) {
            Path nativeImageMetaInfBase = jarFS.getPath("/" + NativeImage.nativeImagePropertiesMetaInf);
            if (Files.isDirectory(nativeImageMetaInfBase)) {
                List<Path> nativeImageProperties = Files.walk(nativeImageMetaInfBase)
                                .filter(p -> p.endsWith(NativeImage.nativeImagePropertiesFilename))
                                .collect(Collectors.toList());

                for (Path nativeImageProperty : nativeImageProperties) {
                    Path relativeSubDir = nativeImageMetaInfBase.relativize(nativeImageProperty).getParent();
                    boolean valid = relativeSubDir != null && (relativeSubDir.getNameCount() == 2);
                    valid = valid && relativeSubDir.getName(0).toString().equals(artifact.getGroupId());
                    valid = valid && relativeSubDir.getName(1).toString().equals(artifact.getArtifactId());
                    if (!valid) {
                        String example = NativeImage.nativeImagePropertiesMetaInf + "/${groupId}/${artifactId}/" + NativeImage.nativeImagePropertiesFilename;
                        getLog().warn(nativeImageProperty.toUri() + " does not match recommended " + example + " layout.");
                    }
                }
            }
        } catch (IOException e) {
            throw new MojoExecutionException("Artifact " + artifact + "cannot be added to image classpath", e);
        }

        classpath.add(jarFilePath);
    }

    private static Path getJavaHome() {
        return Paths.get(System.getProperty("java.home"));
    }

    private Path getWorkingDirectory() {
        return outputDirectory.toPath();
    }

    private String consumeConfigurationNodeValue(String pluginKey, String... nodeNames) {
        Plugin selectedPlugin = project.getPlugin(pluginKey);
        if (selectedPlugin == null) {
            return null;
        }
        return getConfigurationNodeValue(selectedPlugin, nodeNames);
    }

    private String consumeExecutionsNodeValue(String pluginKey, String... nodeNames) {
        Plugin selectedPlugin = project.getPlugin(pluginKey);
        if (selectedPlugin == null) {
            return null;
        }
        for (PluginExecution execution : selectedPlugin.getExecutions()) {
            String value = getConfigurationNodeValue(execution, nodeNames);
            if (value != null) {
                return value;
            }
        }
        return null;
    }

    private String getConfigurationNodeValue(ConfigurationContainer container, String... nodeNames) {
        if (container != null && container.getConfiguration() instanceof Xpp3Dom) {
            Xpp3Dom node = (Xpp3Dom) container.getConfiguration();
            for (String nodeName : nodeNames) {
                node = node.getChild(nodeName);
                if (node == null) {
                    return null;
                }
            }
            return node.getValue();
        }
        return null;
    }

    private List<String> getBuildArgs() {
        if (mainClass == null) {
            mainClass = consumeExecutionsNodeValue("org.apache.maven.plugins:maven-shade-plugin", "transformers", "transformer", "mainClass");
        }
        if (mainClass == null) {
            mainClass = consumeConfigurationNodeValue("org.apache.maven.plugins:maven-assembly-plugin", "archive", "manifest", "mainClass");
        }
        if (mainClass == null) {
            mainClass = consumeConfigurationNodeValue("org.apache.maven.plugins:maven-jar-plugin", "archive", "manifest", "mainClass");
        }

        List<String> list = new ArrayList<>();
        if (buildArgs != null && !buildArgs.isEmpty()) {
<<<<<<< HEAD
            list.addAll(Arrays.asList(buildArgs.split(" ")));
=======
            list.addAll(Arrays.asList(buildArgs.split("\\s+")));
        }
        if (mainClass != null && !mainClass.equals(".")) {
            list.add("-H:Class=" + mainClass);
        }
        if (imageName != null) {
            list.add("-H:Name=" + imageName);
>>>>>>> 9fed25b8
        }
        if (mainClass != null && !mainClass.equals(".")) {
            list.add("-H:Class=" + mainClass);
        }
        if (imageName != null) {
            list.add("-H:Name=" + imageName);
        }
        return list;
    }

    private Path getUntarDestDirectory() {
        return Paths.get(project.getBuild().getDirectory()).resolve(plugin.getArtifactId()).resolve(plugin.getVersion());
    }

    private final class MojoBuildConfiguration implements NativeImage.BuildConfiguration {
        private final List<Path> jvmciJars;

        MojoBuildConfiguration() throws MojoExecutionException {
            if (useJavaModules()) {
                jvmciJars = Collections.emptyList();
            } else {
                try {
                    jvmciJars = Files.list(getJavaHome().resolve("lib/jvmci")).collect(Collectors.toList());
                } catch (IOException e) {
                    throw new MojoExecutionException("JVM in " + getJavaHome() + " does not support JVMCI interface", e);
                }
            }
        }

        @Override
        public Path getWorkingDirectory() {
            return NativeImageMojo.this.getWorkingDirectory();
        }

        @Override
        public Path getJavaExecutable() {
            return getJavaHome().resolve("bin").resolve(withExeSuffix("java"));
        }

        private List<Path> getSelectedArtifactPaths(String groupId, String... artifactIds) {
            return getSelectedArtifactsStream(groupId, artifactIds)
                            .map(Artifact::getFile)
                            .map(File::toPath)
                            .collect(Collectors.toList());
        }

        @Override
        public List<Path> getBuilderClasspath() {
            List<Path> paths = new ArrayList<>();
            if (useJavaModules()) {
                paths.addAll(getSelectedArtifactPaths("org.graalvm.sdk", "graal-sdk"));
                paths.addAll(getSelectedArtifactPaths("org.graalvm.compiler", "compiler"));
            }
            paths.addAll(getSelectedArtifactPaths(svmGroupId, "svm", "objectfile", "pointsto"));
            return paths;
        }

        @Override
        public List<Path> getBuilderCLibrariesPaths() {
            return Collections.singletonList(getUntarDestDirectory());
        }

        @Override
        public Path getBuilderInspectServerPath() {
            return null;
        }

        @Override
        public List<Path> getImageProvidedClasspath() {
            return getSelectedArtifactPaths(svmGroupId, "library-support");
        }

        @Override
        public List<Path> getBuilderJVMCIClasspath() {
            List<Path> paths = new ArrayList<>();
            paths.addAll(jvmciJars);
            paths.addAll(getBuilderJVMCIClasspathAppend());
            return paths;
        }

        @Override
        public List<Path> getBuilderJVMCIClasspathAppend() {
            return getSelectedArtifactPaths("org.graalvm.compiler", "compiler");
        }

        @Override
        public List<Path> getBuilderBootClasspath() {
            return getSelectedArtifactPaths("org.graalvm.sdk", "graal-sdk");
        }

        @Override
        public List<Path> getBuilderModulePath() {
            List<Path> paths = new ArrayList<>();
            paths.addAll(getSelectedArtifactPaths("org.graalvm.sdk", "graal-sdk"));
            paths.addAll(getSelectedArtifactPaths("org.graalvm.truffle", "truffle-api"));
            return paths;
        }

        @Override
        public List<Path> getBuilderUpgradeModulePath() {
            return getSelectedArtifactPaths("org.graalvm.compiler", "compiler");
        }

        @Override
        public List<Path> getImageClasspath() {
            return classpath;
        }

        @Override
        public List<String> getBuildArgs() {
            return NativeImageMojo.this.getBuildArgs();
        }
    }
}<|MERGE_RESOLUTION|>--- conflicted
+++ resolved
@@ -355,17 +355,7 @@
 
         List<String> list = new ArrayList<>();
         if (buildArgs != null && !buildArgs.isEmpty()) {
-<<<<<<< HEAD
-            list.addAll(Arrays.asList(buildArgs.split(" ")));
-=======
             list.addAll(Arrays.asList(buildArgs.split("\\s+")));
-        }
-        if (mainClass != null && !mainClass.equals(".")) {
-            list.add("-H:Class=" + mainClass);
-        }
-        if (imageName != null) {
-            list.add("-H:Name=" + imageName);
->>>>>>> 9fed25b8
         }
         if (mainClass != null && !mainClass.equals(".")) {
             list.add("-H:Class=" + mainClass);
