--- conflicted
+++ resolved
@@ -46,10 +46,7 @@
 import org.graalvm.nativeimage.c.function.CEntryPointLiteral;
 import org.graalvm.nativeimage.c.type.CCharPointer;
 import org.graalvm.nativeimage.c.type.CCharPointerPointer;
-<<<<<<< HEAD
-=======
 import org.graalvm.nativeimage.c.type.CTypeConversion.CCharPointerHolder;
->>>>>>> b0319913
 import org.graalvm.nativeimage.c.type.WordPointer;
 
 import com.oracle.svm.agent.jvmti.JvmtiEnv;
@@ -204,10 +201,6 @@
         int result;
         if (accessVerifier == null || accessVerifier.verifyThrowNew(env, clazz, callerClass)) {
             result = jniFunctions().getThrowNew().invoke(env, clazz, message);
-<<<<<<< HEAD
-        } else {
-            result = JNIErrors.JNI_EINVAL();
-=======
         } else { // throw NoSuchMethodError like HotSpot
             try (CCharPointerHolder errorMessage = toCString(Agent.MESSAGE_PREFIX + "configuration does not permit access to method: " +
                             getClassNameOr(env, clazz, "(null)", "(?)") + "." + ConfigurationMethod.CONSTRUCTOR_NAME + "(Ljava/lang/String;)V")) {
@@ -215,7 +208,6 @@
                 jniFunctions().getThrowNew().invoke(env, handles().javaLangNoSuchMethodError, errorMessage.get());
             }
             result = JNIErrors.JNI_ERR();
->>>>>>> b0319913
         }
         if (shouldTrace()) {
             traceCall(env, "ThrowNew", clazz, nullHandle(), callerClass, (result == JNIErrors.JNI_OK()), TraceWriter.UNKNOWN_VALUE);
