--- conflicted
+++ resolved
@@ -114,10 +114,7 @@
         return false;
     }
 
-<<<<<<< HEAD
-=======
     @Override
->>>>>>> b0319913
     void addFallbackBuildArgs(List<String> buildArgs) {
         if (!nativeImage.useServer()) {
             buildArgs.add(noServerOption);
