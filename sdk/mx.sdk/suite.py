#
# Copyright (c) 2018, Oracle and/or its affiliates. All rights reserved.
# DO NOT ALTER OR REMOVE COPYRIGHT NOTICES OR THIS FILE HEADER.
#
# The Universal Permissive License (UPL), Version 1.0
#
# Subject to the condition set forth below, permission is hereby granted to any
# person obtaining a copy of this software, associated documentation and/or
# data (collectively the "Software"), free of charge and under any and all
# copyright rights in the Software, and any and all patent rights owned or
# freely licensable by each licensor hereunder covering either (i) the
# unmodified Software as contributed to or provided by such licensor, or (ii)
# the Larger Works (as defined below), to deal in both
#
# (a) the Software, and
#
# (b) any piece of software and/or hardware listed in the lrgrwrks.txt file if
# one is included with the Software each a "Larger Work" to which the Software
# is contributed by such licensors),
#
# without restriction, including without limitation the rights to copy, create
# derivative works of, display, perform, and distribute the Software and make,
# use, sell, offer for sale, import, export, have made, and have sold the
# Software and the Larger Work(s), and to sublicense the foregoing rights on
# either these or other terms.
#
# This license is subject to the following condition:
#
# The above copyright notice and either this complete permission notice or at a
# minimum a reference to the UPL must be included in all copies or substantial
# portions of the Software.
#
# THE SOFTWARE IS PROVIDED "AS IS", WITHOUT WARRANTY OF ANY KIND, EXPRESS OR
# IMPLIED, INCLUDING BUT NOT LIMITED TO THE WARRANTIES OF MERCHANTABILITY,
# FITNESS FOR A PARTICULAR PURPOSE AND NONINFRINGEMENT. IN NO EVENT SHALL THE
# AUTHORS OR COPYRIGHT HOLDERS BE LIABLE FOR ANY CLAIM, DAMAGES OR OTHER
# LIABILITY, WHETHER IN AN ACTION OF CONTRACT, TORT OR OTHERWISE, ARISING FROM,
# OUT OF OR IN CONNECTION WITH THE SOFTWARE OR THE USE OR OTHER DEALINGS IN THE
# SOFTWARE.
#
suite = {
  "mxversion" : "5.183.0",
  "name" : "sdk",
<<<<<<< HEAD
  "version" : "1.0.0-rc6",
  "release" : True,
=======
  "version" : "1.0.0-rc7",
  "release" : False,
>>>>>>> 012b2240
  "sourceinprojectwhitelist" : [],
  "url" : "https://github.com/oracle/graal",
  "groupId" : "org.graalvm",
  "developer" : {
    "name" : "Graal developers",
    "email" : "graal-dev@openjdk.java.net",
    "organization" : "Graal",
    "organizationUrl" : "https://github.com/oracle/graal",
  },
  "scm" : {
    "url" : "https://github.com/oracle/graal",
    "read" : "https://github.com/oracle/graal.git",
    "write" : "git@github.com:oracle/graal.git",
  },
  "repositories" : {
    "lafo-snapshots" : {
      "url" : "https://curio.ssw.jku.at/nexus/content/repositories/snapshots",
      "licenses" : ["GPLv2-CPE", "UPL", "BSD-new"]
    },
    "lafo" : {
      "snapshotsUrl" : "https://curio.ssw.jku.at/nexus/content/repositories/snapshots",
      "releasesUrl": "https://curio.ssw.jku.at/nexus/content/repositories/releases",
      "licenses" : ["GPLv2-CPE", "UPL", "BSD-new"]
    },
  },
  "snippetsPattern" : ".*(Snippets|doc-files).*",
  "defaultLicense" : "UPL",
  "imports": {},
  "libraries" : {
    "JLINE" : {
      "sha1" : "fdedd5f2522122102f0b3db85fe7aa563a009926",
      "maven" : {
        "groupId" : "jline",
        "artifactId" : "jline",
        "version" : "2.14.5",
      },
      "license" : "BSD-new"
    },
  },
  "projects" : {
    "org.graalvm.options" : {
      "subDir" : "src",
      "sourceDirs" : ["src"],
      "dependencies" : [],
      "uses" : [],
      "exports" : [
        "<package-info>",  # exports all packages containing package-info.java
      ],
      "checkstyle" : "org.graalvm.word",
      "javaCompliance" : "8+",
      "workingSets" : "API,SDK",
    },
    "org.graalvm.polyglot" : {
      "subDir" : "src",
      "sourceDirs" : ["src"],
      "dependencies" : ["org.graalvm.options"],
      "uses" : ["org.graalvm.polyglot.impl.AbstractPolyglotImpl"],
      "exports" : [
        "<package-info>",  # exports all packages containing package-info.java
        "org.graalvm.polyglot.impl to com.oracle.truffle.truffle_api", # exported to truffle
        "org.graalvm.polyglot",
        "org.graalvm.polyglot.proxy",
      ],
      "checkstyle" : "org.graalvm.word",
      "javaCompliance" : "8+",
      "workingSets" : "API,SDK",
    },

    "org.graalvm.word" : {
      "subDir" : "src",
      "sourceDirs" : ["src"],
      "dependencies" : [],
      "checkstyle" : "org.graalvm.word",
      "javaCompliance" : "8+",
      "checkstyleVersion" : "8.8",
      "workingSets" : "API,SDK",
      "exports" : [
        "<package-info>",  # exports all packages containing package-info.java
        "org.graalvm.word.impl to jdk.internal.vm.compiler",
      ],
    },

    "org.graalvm.nativeimage" : {
      "subDir" : "src",
      "sourceDirs" : ["src"],
      "dependencies" : [
        "org.graalvm.word",
        "org.graalvm.options",
      ],
      "exports" : [
        "<package-info>",  # exports all packages containing package-info.java
      ],
      "checkstyle" : "org.graalvm.word",
      "javaCompliance" : "8+",
      "workingSets" : "API,SDK",
    },
    "org.graalvm.launcher" : {
      "subDir" : "src",
      "sourceDirs" : ["src"],
      "dependencies" : [
        "org.graalvm.polyglot",
        "org.graalvm.nativeimage",
        "JLINE",
      ],
      "javaCompliance" : "8+",
      "workingSets" : "Truffle,Tools",
      "checkstyle" : "org.graalvm.word",
    },
    "org.graalvm.polyglot.tck" : {
      "subDir" : "src",
      "sourceDirs" : ["src"],
      "dependencies" : [
        "org.graalvm.polyglot",
      ],
      "exports" : [
        "<package-info>",  # exports all packages containing package-info.java
      ],
      "checkstyle" : "org.graalvm.word",
      "javaCompliance" : "8+",
      "workingSets" : "API,SDK,Test",
    },
    "org.graalvm.collections" : {
      "subDir" : "src",
      "sourceDirs" : ["src"],
      "exports" : [
        "<package-info>",  # exports all packages containing package-info.java
      ],
      "checkstyle" : "org.graalvm.word",
      "javaCompliance" : "8+",
      "workingSets" : "API,SDK",
    },
    "org.graalvm.collections.test" : {
      "subDir" : "src",
      "sourceDirs" : ["src"],
      "dependencies" : [
        "mx:JUNIT",
        "org.graalvm.collections",
      ],
      "checkstyle" : "org.graalvm.word",
      "javaCompliance" : "8+",
      "workingSets" : "API,SDK,Test",
    },
  },
  "licenses" : {
    "UPL" : {
      "name" : "Universal Permissive License, Version 1.0",
      "url" : "http://opensource.org/licenses/UPL",
    }
  },
  # ------------- Distributions -------------
  "distributions" : {
    "GRAAL_SDK" : {
      "subDir" : "src",
      "moduleName" : "org.graalvm.graal_sdk",
      "dependencies" : [
        "org.graalvm.polyglot",
        "org.graalvm.nativeimage",
        "org.graalvm.collections",
      ],
      "distDependencies" : [],
      "javadocType": "api",
      "description" : "GraalVM is an ecosystem for compiling and running applications written in multiple languages.\nGraalVM removes the isolation between programming languages and enables interoperability in a shared runtime.",
    },
    "SDK_TEST" : {
      "subDir" : "src",
      "dependencies" : [
        "org.graalvm.collections.test",
      ],
      "distDependencies" : [
        "GRAAL_SDK",
      ],
      "maven" : False,
    },
    "WORD_API" : {
      "subDir" : "src",
      "moduleName" : "org.graalvm.word",
      "dependencies" : [
        "org.graalvm.word",
      ],
      "distDependencies" : [
      ],
      "overlaps" : [
        "GRAAL_SDK",
      ],
      "maven" : False,
    },
    "LAUNCHER_COMMON" : {
      "subDir" : "src",
      "moduleName" : "org.graalvm.launcher",
      "dependencies" : [
        "org.graalvm.launcher",
      ],
      "distDependencies" : [
        "GRAAL_SDK",
      ],
      "description" : "Common infrastructure to create language launchers using the Polyglot API.",
      "allowsJavadocWarnings": True,
    },
    "POLYGLOT_TCK" : {
      "subDir" : "src",
      "moduleName" : "org.graalvm.polyglot_tck",
      "dependencies" : [
        "org.graalvm.polyglot.tck",
      ],
      "distDependencies" : [
        "GRAAL_SDK",
      ],
      "javadocType": "api",
      "description" : """GraalVM TCK SPI""",
    },
  },
}<|MERGE_RESOLUTION|>--- conflicted
+++ resolved
@@ -41,13 +41,8 @@
 suite = {
   "mxversion" : "5.183.0",
   "name" : "sdk",
-<<<<<<< HEAD
-  "version" : "1.0.0-rc6",
-  "release" : True,
-=======
   "version" : "1.0.0-rc7",
   "release" : False,
->>>>>>> 012b2240
   "sourceinprojectwhitelist" : [],
   "url" : "https://github.com/oracle/graal",
   "groupId" : "org.graalvm",
