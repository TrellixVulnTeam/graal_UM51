--- conflicted
+++ resolved
@@ -62,17 +62,6 @@
     EXPERT,
 
     /**
-<<<<<<< HEAD
-     * An option only relevant when debugging language or instrument implementations.
-     *
-     * @deprecated Use {@link OptionCategory#INTERNAL} instead.
-     * @since 19.0
-     */
-    @Deprecated DEBUG,
-
-    /**
-=======
->>>>>>> b0319913
      * An option only relevant when debugging a language implementation or an instrument.
      *
      * @since 19.0
