--- conflicted
+++ resolved
@@ -63,12 +63,9 @@
      *             associated {@link #getDescriptors() descriptors}.
      *
      * @since 19.0
-<<<<<<< HEAD
-=======
      * @deprecated {@link OptionValues} should be read-only. If the value of an option needs to be
      *             altered after options are set, then the new value should be stored in the
      *             language's context or instrument fields and read from there.
->>>>>>> b0319913
      */
     @Deprecated
     <T> void set(OptionKey<T> optionKey, T value);
