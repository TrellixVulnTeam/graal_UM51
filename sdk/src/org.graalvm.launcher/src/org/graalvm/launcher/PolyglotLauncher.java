/*
 * Copyright (c) 2017, 2018, Oracle and/or its affiliates. All rights reserved.
 * DO NOT ALTER OR REMOVE COPYRIGHT NOTICES OR THIS FILE HEADER.
 *
 * The Universal Permissive License (UPL), Version 1.0
 *
 * Subject to the condition set forth below, permission is hereby granted to any
 * person obtaining a copy of this software, associated documentation and/or
 * data (collectively the "Software"), free of charge and under any and all
 * copyright rights in the Software, and any and all patent rights owned or
 * freely licensable by each licensor hereunder covering either (i) the
 * unmodified Software as contributed to or provided by such licensor, or (ii)
 * the Larger Works (as defined below), to deal in both
 *
 * (a) the Software, and
 *
 * (b) any piece of software and/or hardware listed in the lrgrwrks.txt file if
 * one is included with the Software each a "Larger Work" to which the Software
 * is contributed by such licensors),
 *
 * without restriction, including without limitation the rights to copy, create
 * derivative works of, display, perform, and distribute the Software and make,
 * use, sell, offer for sale, import, export, have made, and have sold the
 * Software and the Larger Work(s), and to sublicense the foregoing rights on
 * either these or other terms.
 *
 * This license is subject to the following condition:
 *
 * The above copyright notice and either this complete permission notice or at a
 * minimum a reference to the UPL must be included in all copies or substantial
 * portions of the Software.
 *
 * THE SOFTWARE IS PROVIDED "AS IS", WITHOUT WARRANTY OF ANY KIND, EXPRESS OR
 * IMPLIED, INCLUDING BUT NOT LIMITED TO THE WARRANTIES OF MERCHANTABILITY,
 * FITNESS FOR A PARTICULAR PURPOSE AND NONINFRINGEMENT. IN NO EVENT SHALL THE
 * AUTHORS OR COPYRIGHT HOLDERS BE LIABLE FOR ANY CLAIM, DAMAGES OR OTHER
 * LIABILITY, WHETHER IN AN ACTION OF CONTRACT, TORT OR OTHERWISE, ARISING FROM,
 * OUT OF OR IN CONNECTION WITH THE SOFTWARE OR THE USE OR OTHER DEALINGS IN THE
 * SOFTWARE.
 */
package org.graalvm.launcher;

import java.io.File;
import java.io.IOException;
import java.net.MalformedURLException;
import java.net.URL;
import java.net.URLClassLoader;
import java.nio.charset.StandardCharsets;
import java.nio.file.Files;
import java.nio.file.Path;
import java.nio.file.Paths;
import java.util.ArrayDeque;
import java.util.ArrayList;
import java.util.Arrays;
import java.util.Collections;
import java.util.Deque;
import java.util.HashMap;
import java.util.List;
import java.util.Map;
import java.util.Set;
import java.util.stream.Collectors;
import java.util.stream.Stream;

import org.graalvm.options.OptionCategory;
import org.graalvm.polyglot.Context;
import org.graalvm.polyglot.Engine;
import org.graalvm.polyglot.Language;
import org.graalvm.polyglot.PolyglotException;
import org.graalvm.polyglot.PolyglotException.StackFrame;
import org.graalvm.polyglot.Source;
import org.graalvm.polyglot.Value;

public final class PolyglotLauncher extends Launcher {

    private String mainLanguage = null;
    private boolean verbose = false;
    private boolean version = false;
    private boolean shell = false;

    @Override
    protected void printHelp(OptionCategory maxCategory) {
        Engine engine = Engine.create();
        // @formatter:off
        printVersion(engine);
        System.out.println();
        System.out.println("Usage: polyglot [OPTION]... [FILE] [ARGS]...");
        List<Language> languages = sortedLanguages(engine);
        System.out.print("Available languages: ");
        String sep = "";
        for (Language language : languages) {
            System.out.print(sep);
            System.out.print(language.getId());
            sep = ", ";
        }
        System.out.println();
        System.out.println("Basic Options:");
        printOption("--language <lang>",      "Specifies the main language.");
        printOption("--file [<lang>:]FILE",   "Additional file to execute.");
        printOption("--eval [<lang>:]CODE",   "Evaluates code snippets, for example, '--eval js:42'.");
        printOption("--shell",                "Start a multi language shell.");
        printOption("--verbose",              "Enable verbose stack trace for internal errors.");
        // @formatter:on
    }

    @Override
    protected void collectArguments(Set<String> args) {
        args.addAll(Arrays.asList(
                        "--language",
                        "--file [<lang>:]FILE",
                        "--eval [<lang>:]CODE",
                        "--shell"));
    }

    @Override
    protected void printVersion() {
        printVersion(Engine.create());
    }

    protected static void printVersion(Engine engine) {
        String engineImplementationName = engine.getImplementationName();
        if (isAOT()) {
            engineImplementationName += " Native";
        }
        System.out.println(String.format("%s polyglot launcher %s", engineImplementationName, engine.getVersion()));
    }

    /**
     * Parse arguments when running the bin/polyglot launcher directly.
     */
    private List<String> parsePolyglotLauncherOptions(Deque<String> arguments, List<Script> scripts) {
        List<String> unrecognizedArgs = new ArrayList<>();

        while (!arguments.isEmpty()) {
            String arg = arguments.removeFirst();

            if (arg.equals("--eval") || arg.equals("--file")) {
                String value = getNextArgument(arguments, arg);
                int index = value.indexOf(":");
                String languageId = null;
                String script;
                if (index != -1) {
                    languageId = value.substring(0, index);
                    script = value.substring(index + 1);
                } else {
                    script = value;
                }
                if (arg.equals("--eval")) {
                    scripts.add(new EvalScript(languageId, script));
                } else {
                    scripts.add(new FileScript(languageId, script, false));
                }
            } else if (arg.equals("--")) {
                break;
            } else if (!arg.startsWith("-")) {
                scripts.add(new FileScript(mainLanguage, arg, true));
                break;
            } else if (arg.equals("--version")) {
                version = true;
            } else if (arg.equals("--shell")) {
                shell = true;
            } else if (arg.equals("--verbose")) {
                verbose = true;
            } else if (arg.equals("--language")) {
                mainLanguage = getNextArgument(arguments, arg);
            } else {
                unrecognizedArgs.add(arg);
            }
        }

        return unrecognizedArgs;
    }

    private String getNextArgument(Deque<String> arguments, String option) {
        if (arguments.isEmpty()) {
            throw abort(option + " expects an argument");
        }
        return arguments.removeFirst();
    }

    private void launch(String[] args) {
        List<String> argumentsList = new ArrayList<>(Arrays.asList(args));
        if (isAOT()) {
            nativeAccess.maybeExec(argumentsList, true, Collections.emptyMap(), VMType.Native);
        }

        final Deque<String> arguments = new ArrayDeque<>(argumentsList);
        if (!arguments.isEmpty() && arguments.getFirst().equals("--use-launcher")) {
            // We are called from another launcher which used --polyglot
            arguments.removeFirst();
            String launcherName = getNextArgument(arguments, "--use-launcher");
            switchToLauncher(launcherName, new HashMap<>(), new ArrayList<>(arguments));
            return;
        }

        List<Script> scripts = new ArrayList<>();
        List<String> unrecognizedArgs = parsePolyglotLauncherOptions(arguments, scripts);

        Map<String, String> polyglotOptions = new HashMap<>();
        parsePolyglotOptions(null, polyglotOptions, unrecognizedArgs);

        String[] programArgs = arguments.toArray(new String[0]);

        if (runPolyglotAction()) {
            return;
        }
        argumentsProcessingDone();

        final Context.Builder contextBuilder = Context.newBuilder().options(polyglotOptions);

        contextBuilder.allowAllAccess(true);
        setupLogHandler(contextBuilder);

        if (version) {
            printVersion(Engine.newBuilder().options(polyglotOptions).build());
            throw exit();
        }

        if (shell) {
            runShell(contextBuilder);
        } else if (scripts.size() == 0) {
            throw abort("No files specified. Use --help for usage instructions.");
        } else {
            runScripts(scripts, contextBuilder, programArgs);
        }
    }

    static final Map<String, Class<AbstractLanguageLauncher>> AOT_LAUNCHER_CLASSES;

    static {
        if (IS_AOT) {
            AOT_LAUNCHER_CLASSES = new HashMap<>();
            Engine engine = Engine.newBuilder().allowExperimentalOptions(true).build();
            Set<String> languages = Collections.unmodifiableSet(engine.getLanguages().keySet());
            engine.close();
<<<<<<< HEAD
            Path macrosDir = Paths.get(System.getProperty("com.oracle.graalvm.launcher.macrospaths"));
            if (!Files.isDirectory(macrosDir)) {
                throw new RuntimeException("Expected " + macrosDir + " to be a directory");
            }
            try {
                List<URL> classpath = new ArrayList<>();
                List<String> classes = new ArrayList<>();
                Files.list(macrosDir).flatMap(PolyglotLauncher::loadPolyglotConfig).filter(c -> languages.contains(c.language)).forEach(c -> {
                    c.classpath.stream().map(c.dir::resolve).map(p -> {
                        if (!Files.exists(p)) {
                            throw new RuntimeException(p + " does not exist");
                        }
                        try {
                            return p.normalize().toUri().toURL();
                        } catch (MalformedURLException e) {
                            throw new RuntimeException(e);
                        }
                    }).forEach(classpath::add);
                    classes.add(c.launcher);
                });
                URLClassLoader loader = new URLClassLoader(classpath.toArray(new URL[0]), PolyglotLauncher.class.getClassLoader());
                for (String launcher : classes) {
                    AOT_LAUNCHER_CLASSES.put(launcher, getLauncherClass(launcher, loader));
                }
            } catch (IOException e) {
                throw new RuntimeException(e);
=======
            String macrosPathsPorperty = System.getProperty("com.oracle.graalvm.launcher.macrospaths");
            if (macrosPathsPorperty != null && !macrosPathsPorperty.isEmpty()) {
                Path macrosDir = Paths.get(macrosPathsPorperty);
                if (!Files.isDirectory(macrosDir)) {
                    throw new RuntimeException("Expected " + macrosDir + " to be a directory");
                }
                try {
                    List<URL> classpath = new ArrayList<>();
                    List<String> classes = new ArrayList<>();
                    Files.list(macrosDir).flatMap(PolyglotLauncher::loadPolyglotConfig).filter(c -> languages.contains(c.language)).forEach(c -> {
                        c.classpath.stream().map(c.dir::resolve).map(p -> {
                            if (!Files.exists(p)) {
                                throw new RuntimeException(p + " does not exist");
                            }
                            try {
                                return p.normalize().toUri().toURL();
                            } catch (MalformedURLException e) {
                                throw new RuntimeException(e);
                            }
                        }).forEach(classpath::add);
                        classes.add(c.launcher);
                    });
                    URLClassLoader loader = new URLClassLoader(classpath.toArray(new URL[0]), PolyglotLauncher.class.getClassLoader());
                    for (String launcher : classes) {
                        AOT_LAUNCHER_CLASSES.put(launcher, getLauncherClass(launcher, loader));
                    }
                } catch (IOException e) {
                    throw new RuntimeException(e);
                }
            } else {
                System.err.println("ERROR: com.oracle.graalvm.launcher.macrospaths was not provided");
>>>>>>> b0319913
            }
        } else {
            AOT_LAUNCHER_CLASSES = null;
        }
    }

    private static Stream<PolyglotLauncherConfig> loadPolyglotConfig(Path p) {
        Path configPath = p.resolve("polyglot.config");
        if (!Files.exists(configPath)) {
            return null;
        }
        try {
            return Files.lines(configPath, StandardCharsets.UTF_8).map(String::trim).filter(s -> !s.isEmpty()).map(l -> PolyglotLauncherConfig.parse(l, configPath));
        } catch (IOException e) {
            throw new RuntimeException(e);
        }
    }

    private static final class PolyglotLauncherConfig {
        final Path dir;
        final String language;
        final List<String> classpath;
        final String launcher;

        static PolyglotLauncherConfig parse(String spec, Path context) {
            String[] parts = spec.split("\\|");
            if (parts.length != 3) {
                throw new RuntimeException("Expected 3 `|`-separated parts in polyglot config (" + context + "). Got: " + Arrays.toString(parts));
            }
            return new PolyglotLauncherConfig(context.getParent(), parts[0], Arrays.asList(parts[1].split(":")), parts[2]);
        }

        PolyglotLauncherConfig(Path dir, String language, List<String> classpath, String launcher) {
            this.dir = dir;
            this.language = language;
            this.classpath = classpath;
            this.launcher = launcher;
        }
    }

    private static Class<AbstractLanguageLauncher> getLauncherClass(String launcherName) {
        return getLauncherClass(launcherName, PolyglotLauncher.class.getClassLoader());
    }

    @SuppressWarnings("unchecked")
    private static Class<AbstractLanguageLauncher> getLauncherClass(String launcherName, ClassLoader loader) {
        try {
            Class<?> launcherClass = Class.forName(launcherName, false, loader);
            if (launcherClass != null && !AbstractLanguageLauncher.class.isAssignableFrom(launcherClass)) {
                throw new RuntimeException("Launcher class " + launcherName + " does not extend AbstractLanguageLauncher");
            }
            return (Class<AbstractLanguageLauncher>) launcherClass;
        } catch (ClassNotFoundException e) {
            throw new RuntimeException("Launcher class " + launcherName + " does not exist", e);
        }
    }

    private void switchToLauncher(String launcherName, Map<String, String> options, List<String> args) {
        Class<AbstractLanguageLauncher> launcherClass;
        if (isAOT()) {
            launcherClass = AOT_LAUNCHER_CLASSES.get(launcherName);
            if (launcherClass == null) {
                throw abort("Could not find class '" + launcherName +
                                "'.\nYou might need to rebuild the polyglot launcher with 'gu rebuild-images polyglot'.\nThe following launchers are available:\n" +
                                AOT_LAUNCHER_CLASSES.keySet().stream().sorted().map(s -> " - " + s).collect(Collectors.joining("\n")));
            }
        } else {
            launcherClass = getLauncherClass(launcherName);
            if (launcherClass == null) {
                throw abort("Could not find class '" + launcherName + "'.");
            }
        }
        AbstractLanguageLauncher launcher;
        try {
            launcher = launcherClass.getDeclaredConstructor().newInstance();
        } catch (Exception e) {
            throw new RuntimeException("Failed to instantiate launcher class " + launcherName, e);
        }
        launcher.setPolyglot(true);
        launcher.launch(args, options, false);
    }

    private void checkLanguage(String language, Engine engine) {
        if (language == null) {
            return;
        }
        if (!engine.getLanguages().containsKey(language)) {
            throw abort("Language '" + language + "' not found");
        }
    }

    private void runScripts(List<Script> scripts, Context.Builder contextBuilder, String[] programArgs) {
        Script mainScript = scripts.get(scripts.size() - 1);
        try (Context context = contextBuilder.arguments(mainScript.getLanguage(), programArgs).build()) {
            Engine engine = context.getEngine();
            checkLanguage(mainLanguage, engine);
            for (Script script : scripts) {
                checkLanguage(script.languageId, engine);
            }
            for (Script script : scripts) {
                try {
                    Value result = context.eval(script.getSource());
                    if (script.isPrintResult()) {
                        System.out.println(result);
                    }
                } catch (PolyglotException e) {
                    throw abort(e);
                } catch (IOException e) {
                    throw abort(e);
                } catch (Throwable t) {
                    throw abort(t);
                }
            }
        }
    }

    AbortException abort(PolyglotException e) {
        if (e.isInternalError()) {
            System.err.println("Internal error occurred: " + e.toString());
            if (verbose) {
                e.printStackTrace(System.err);
            } else {
                System.err.println("Run with --verbose to see the full stack trace.");
            }
            throw exit(1);
        } else if (e.isExit()) {
            throw exit(e.getExitStatus());
        } else if (e.isSyntaxError()) {
            throw abort(e.getMessage(), 1);
        } else {
            List<StackFrame> trace = new ArrayList<>();
            for (StackFrame stackFrame : e.getPolyglotStackTrace()) {
                trace.add(stackFrame);
            }
            // remove trailing host frames
            for (int i = trace.size() - 1; i >= 0; i--) {
                if (trace.get(i).isHostFrame()) {
                    trace.remove(i);
                } else {
                    break;
                }
            }
            if (e.isHostException()) {
                System.err.println(e.asHostException().toString());
            } else {
                System.err.println(e.getMessage());
            }
            for (StackFrame stackFrame : trace) {
                System.err.print("        at ");
                System.err.println(stackFrame.toString());
            }
            throw exit(1);
        }
    }

    private void runShell(Context.Builder contextBuilder) {
        try (Context context = contextBuilder.build()) {
            MultiLanguageShell polyglotShell = new MultiLanguageShell(context, System.in, System.out, mainLanguage);
            throw exit(polyglotShell.readEvalPrint());
        } catch (IOException e) {
            throw abort(e);
        }
    }

    public static void main(String[] args) {
        try {
            PolyglotLauncher launcher = new PolyglotLauncher();
            try {
                launcher.launch(args);
            } catch (AbortException e) {
                throw e;
            } catch (PolyglotException e) {
                handlePolyglotException(e);
            } catch (Throwable t) {
                throw launcher.abort(t);
            }
        } catch (AbortException e) {
            handleAbortException(e);
        }
    }

    private abstract class Script {
        final String languageId;

        Script(String languageId) {
            this.languageId = languageId;
        }

        final String getLanguage() {
            String language = languageId;
            if (language == null) {
                language = findLanguage();
            }
            if (language == null) {
                if (mainLanguage != null) {
                    return mainLanguage;
                }
            }
            if (language == null) {
                throw abort(String.format("Can not determine language for '%s' %s", this, this.getLanguageSpecifierHelp()));
            }
            return language;
        }

        protected String findLanguage() {
            return null;
        }

        public abstract boolean isPrintResult();

        public abstract Source getSource() throws IOException;

        protected abstract String getLanguageSpecifierHelp();
    }

    private class FileScript extends Script {
        private final boolean main;
        final String file;
        private Source source;

        FileScript(String languageId, String file, boolean main) {
            super(languageId);
            this.file = file;
            this.main = main;
        }

        @Override
        public Source getSource() throws IOException {
            if (source == null) {
                source = Source.newBuilder(getLanguage(), new File(file)).build();
            }
            return source;
        }

        @Override
        protected String findLanguage() {
            try {
                return Source.findLanguage(new File(file));
            } catch (IOException e) {
                return null;
            }
        }

        @Override
        public String toString() {
            return file;
        }

        @Override
        protected String getLanguageSpecifierHelp() {
            if (main) {
                return "use the --language option";
            } else {
                return "specify the language using --file <language>:<file>. ";
            }
        }

        @Override
        public boolean isPrintResult() {
            return false;
        }
    }

    private class EvalScript extends Script {
        final String script;

        EvalScript(String languageId, String script) {
            super(languageId);
            this.script = script;
        }

        @Override
        public Source getSource() {
            return Source.create(getLanguage(), script);
        }

        @Override
        public String toString() {
            return script;
        }

        @Override
        protected String getLanguageSpecifierHelp() {
            return "specify the language using --eval <language>:<source>.";
        }

        @Override
        public boolean isPrintResult() {
            return true;
        }
    }
}<|MERGE_RESOLUTION|>--- conflicted
+++ resolved
@@ -232,34 +232,6 @@
             Engine engine = Engine.newBuilder().allowExperimentalOptions(true).build();
             Set<String> languages = Collections.unmodifiableSet(engine.getLanguages().keySet());
             engine.close();
-<<<<<<< HEAD
-            Path macrosDir = Paths.get(System.getProperty("com.oracle.graalvm.launcher.macrospaths"));
-            if (!Files.isDirectory(macrosDir)) {
-                throw new RuntimeException("Expected " + macrosDir + " to be a directory");
-            }
-            try {
-                List<URL> classpath = new ArrayList<>();
-                List<String> classes = new ArrayList<>();
-                Files.list(macrosDir).flatMap(PolyglotLauncher::loadPolyglotConfig).filter(c -> languages.contains(c.language)).forEach(c -> {
-                    c.classpath.stream().map(c.dir::resolve).map(p -> {
-                        if (!Files.exists(p)) {
-                            throw new RuntimeException(p + " does not exist");
-                        }
-                        try {
-                            return p.normalize().toUri().toURL();
-                        } catch (MalformedURLException e) {
-                            throw new RuntimeException(e);
-                        }
-                    }).forEach(classpath::add);
-                    classes.add(c.launcher);
-                });
-                URLClassLoader loader = new URLClassLoader(classpath.toArray(new URL[0]), PolyglotLauncher.class.getClassLoader());
-                for (String launcher : classes) {
-                    AOT_LAUNCHER_CLASSES.put(launcher, getLauncherClass(launcher, loader));
-                }
-            } catch (IOException e) {
-                throw new RuntimeException(e);
-=======
             String macrosPathsPorperty = System.getProperty("com.oracle.graalvm.launcher.macrospaths");
             if (macrosPathsPorperty != null && !macrosPathsPorperty.isEmpty()) {
                 Path macrosDir = Paths.get(macrosPathsPorperty);
@@ -291,7 +263,6 @@
                 }
             } else {
                 System.err.println("ERROR: com.oracle.graalvm.launcher.macrospaths was not provided");
->>>>>>> b0319913
             }
         } else {
             AOT_LAUNCHER_CLASSES = null;
