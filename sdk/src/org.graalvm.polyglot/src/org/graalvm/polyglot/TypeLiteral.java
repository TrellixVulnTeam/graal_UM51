/*
 * Copyright (c) 2017, 2018, Oracle and/or its affiliates. All rights reserved.
 * DO NOT ALTER OR REMOVE COPYRIGHT NOTICES OR THIS FILE HEADER.
 *
 * The Universal Permissive License (UPL), Version 1.0
 *
 * Subject to the condition set forth below, permission is hereby granted to any
 * person obtaining a copy of this software, associated documentation and/or
 * data (collectively the "Software"), free of charge and under any and all
 * copyright rights in the Software, and any and all patent rights owned or
 * freely licensable by each licensor hereunder covering either (i) the
 * unmodified Software as contributed to or provided by such licensor, or (ii)
 * the Larger Works (as defined below), to deal in both
 *
 * (a) the Software, and
 *
 * (b) any piece of software and/or hardware listed in the lrgrwrks.txt file if
 * one is included with the Software each a "Larger Work" to which the Software
 * is contributed by such licensors),
 *
 * without restriction, including without limitation the rights to copy, create
 * derivative works of, display, perform, and distribute the Software and make,
 * use, sell, offer for sale, import, export, have made, and have sold the
 * Software and the Larger Work(s), and to sublicense the foregoing rights on
 * either these or other terms.
 *
 * This license is subject to the following condition:
 *
 * The above copyright notice and either this complete permission notice or at a
 * minimum a reference to the UPL must be included in all copies or substantial
 * portions of the Software.
 *
 * THE SOFTWARE IS PROVIDED "AS IS", WITHOUT WARRANTY OF ANY KIND, EXPRESS OR
 * IMPLIED, INCLUDING BUT NOT LIMITED TO THE WARRANTIES OF MERCHANTABILITY,
 * FITNESS FOR A PARTICULAR PURPOSE AND NONINFRINGEMENT. IN NO EVENT SHALL THE
 * AUTHORS OR COPYRIGHT HOLDERS BE LIABLE FOR ANY CLAIM, DAMAGES OR OTHER
 * LIABILITY, WHETHER IN AN ACTION OF CONTRACT, TORT OR OTHERWISE, ARISING FROM,
 * OUT OF OR IN CONNECTION WITH THE SOFTWARE OR THE USE OR OTHER DEALINGS IN THE
 * SOFTWARE.
 */

package org.graalvm.polyglot;

import java.lang.reflect.Array;
import java.lang.reflect.GenericArrayType;
import java.lang.reflect.ParameterizedType;
import java.lang.reflect.Type;

/**
 * Represents a generic type {@code T}. Java doesn't yet provide a way to represent generic types,
 * so this class does. Forces clients to create a subclass of this class which enables retrieval of
 * the type information even at runtime.
 *
 * <p>
 * For example, to create a type literal for {@code List<String>}, you can create an empty anonymous
 * inner class:
 *
 * <p>
 * {@code TypeLiteral<List<String>> list = new TypeLiteral<List<String>>() {};}
 *
 *
 * @since 19.0
<<<<<<< HEAD
=======
 * @see org.graalvm.polyglot.Value#as(TypeLiteral)
>>>>>>> b0319913
 */
public abstract class TypeLiteral<T> {

    private final Type type;
    private final Class<T> rawType;

    /**
     * Constructs a new type literal. Derives represented class from type parameter.
     *
     * <p>
     * Clients create an empty anonymous subclass. Doing so embeds the type parameter in the
     * anonymous class's type hierarchy so we can reconstitute it at runtime despite erasure.
     *
     * @since 19.0
     */
    @SuppressWarnings("unchecked")
    protected TypeLiteral() {
        this.type = extractLiteralType(this.getClass());
        this.rawType = (Class<T>) extractRawType(type);
    }

    private static Type extractLiteralType(@SuppressWarnings("rawtypes") Class<? extends TypeLiteral> literalClass) {
        Type superType = literalClass.getGenericSuperclass();
        Type typeArgument = null;
        while (true) {
            if (superType instanceof ParameterizedType) {
                ParameterizedType parametrizedType = (ParameterizedType) superType;
                if (parametrizedType.getRawType() == TypeLiteral.class) {
                    // found
                    typeArgument = parametrizedType.getActualTypeArguments()[0];
                    break;
                } else {
                    throw new AssertionError("Unsupported type hierarchy for type literal.");
                }
            } else if (superType instanceof Class<?>) {
                if (superType == TypeLiteral.class) {
                    typeArgument = Object.class;
                    break;
                } else {
                    superType = ((Class<?>) superType).getGenericSuperclass();
                }
            } else {
                throw new AssertionError("Unsupported type hierarchy for type literal.");
            }
        }
        return typeArgument;
    }

    private static Class<?> extractRawType(Type type) {
        Class<?> rawType;
        if (type instanceof Class) {
            rawType = (Class<?>) type;
        } else if (type instanceof ParameterizedType) {
            rawType = (Class<?>) ((ParameterizedType) type).getRawType();
        } else if (type instanceof GenericArrayType) {
            rawType = arrayTypeFromComponentType(extractRawType(((GenericArrayType) type).getGenericComponentType()));
        } else {
            throw new IllegalArgumentException("Unsupported type: " + type);
        }
        return rawType;
    }

    private static Class<?> arrayTypeFromComponentType(Class<?> componentType) {
        return Array.newInstance(componentType, 0).getClass();
    }

    /**
     * Returns the type literal including generic type information.
     *
     * @since 19.0
     */
    public final Type getType() {
        return this.type;
    }

    /**
     * Returns the raw class type of the literal.
     *
     * @since 19.0
     */
    public final Class<T> getRawType() {
        return rawType;
    }

    /**
     * @since 19.0
     */
    @Override
    public final boolean equals(Object obj) {
        return super.equals(obj);
    }

    /**
     * @since 19.0
     */
    @Override
    public final int hashCode() {
        return super.hashCode();
    }

    /**
     * @since 19.0
     */
    @Override
    public final String toString() {
        return "TypeLiteral<" + type + ">";
    }

}<|MERGE_RESOLUTION|>--- conflicted
+++ resolved
@@ -60,10 +60,7 @@
  *
  *
  * @since 19.0
-<<<<<<< HEAD
-=======
  * @see org.graalvm.polyglot.Value#as(TypeLiteral)
->>>>>>> b0319913
  */
 public abstract class TypeLiteral<T> {
 
