/*
 * Copyright (c) 2011, 2013, Oracle and/or its affiliates. All rights reserved.
 * DO NOT ALTER OR REMOVE COPYRIGHT NOTICES OR THIS FILE HEADER.
 *
 * This code is free software; you can redistribute it and/or modify it
 * under the terms of the GNU General Public License version 2 only, as
 * published by the Free Software Foundation.
 *
 * This code is distributed in the hope that it will be useful, but WITHOUT
 * ANY WARRANTY; without even the implied warranty of MERCHANTABILITY or
 * FITNESS FOR A PARTICULAR PURPOSE.  See the GNU General Public License
 * version 2 for more details (a copy is included in the LICENSE file that
 * accompanied this code).
 *
 * You should have received a copy of the GNU General Public License version
 * 2 along with this work; if not, write to the Free Software Foundation,
 * Inc., 51 Franklin St, Fifth Floor, Boston, MA 02110-1301 USA.
 *
 * Please contact Oracle, 500 Oracle Parkway, Redwood Shores, CA 94065 USA
 * or visit www.oracle.com if you need additional information or have any
 * questions.
 */
package com.oracle.graal.hotspot;

/**
 * Used to communicate configuration details, runtime offsets, etc. to Graal upon compileMethod.
 */
public final class HotSpotVMConfig extends CompilerObject {

    private static final long serialVersionUID = -4744897993263044184L;

    HotSpotVMConfig() {
    }

    // os information, register layout, code generation, ...
    public boolean windowsOs;
    public int codeEntryAlignment;
    public boolean verifyOops;
    public boolean ciTime;
    public boolean compileTheWorld;
    public int compileTheWorldStartAt;
    public int compileTheWorldStopAt;
    public boolean printCompilation;
    public boolean printInlining;
    public boolean useFastLocking;
    public boolean useTLAB;
    public boolean useBiasedLocking;
    public boolean usePopCountInstruction;
    public boolean useAESIntrinsics;
    public boolean useG1GC;

    // CPU capabilities
    public int useSSE;
    public int useAVX;

    // offsets, ...
    public int stackShadowPages;

    /**
     * The offset of the mark word in an object's header.
     */
    public int markOffset;

    /**
     * The offset of the hub (i.e. Klass*) in an object's header.
     */
    public int hubOffset;

    /**
     * The offset of the _prototype_header field in a Klass.
     */
    public int prototypeMarkWordOffset;

    /**
     * The offset of the _subklass field in a Klass.
     */
    public int subklassOffset;

    /**
     * The offset of the _next_sibling field in a Klass.
     */
    public int nextSiblingOffset;

    /**
     * The offset of the array length word in an array object's header.
     */
    public int arrayLengthOffset;

    /**
     * The offset of the _length field in an Array metaspace object (see array.hpp).
     */
    public int metaspaceArrayLengthOffset;

    /**
     * The offset of the _data field in an Array metaspace object (see array.hpp).
     */
    public int metaspaceArrayBaseOffset;

    /**
     * The offset of the _super_check_offset field in a Klass.
     */
    public int superCheckOffsetOffset;

    /**
     * The offset of the _secondary_super_cache field in a Klass.
     */
    public int secondarySuperCacheOffset;

    /**
     * The offset of the _secondary_supers field in a Klass.
     */
    public int secondarySupersOffset;

    /**
     * The offset of the _init_state field in an instanceKlass.
     */
    public int klassStateOffset;

    /**
     * The value of instanceKlass::fully_initialized.
     */
    public int klassStateFullyInitialized;

    /**
     * The value of objArrayKlass::element_klass_offset().
     */
    public int arrayClassElementOffset;

    /**
     * The value of JavaThread::tlab_top_offset().
     */
    public int threadTlabTopOffset;

    /**
     * The value of JavaThread::tlab_end_offset().
     */
    public int threadTlabEndOffset;

    public int threadObjectOffset;

    /**
     * The value of JavaThread::osthread_offset().
     */
    public int osThreadOffset;

    /**
     * The value of OSThread::interrupted_offset().
     */
    public int osThreadInterruptedOffset;

    /**
     * The value of markOopDesc::unlocked_value.
     */
    public int unlockedMask;

    /**
     * The value of markOopDesc::biased_lock_mask_in_place.
     */
    public int biasedLockMaskInPlace;

    /**
     * The value of markOopDesc::age_mask_in_place.
     */
    public int ageMaskInPlace;

    /**
     * The value of markOopDesc::epoch_mask_in_place.
     */
    public int epochMaskInPlace;

    /**
     * The value of markOopDesc::biased_lock_pattern.
     */
    public int biasedLockPattern;

    /**
     * Identity hash code value when uninitialized.
     */
    public int uninitializedIdentityHashCodeValue;

    /**
     * Offset of the pending exception field.
     */
    public int pendingExceptionOffset;

    /**
     * Offset of the pending deoptimization field.
     */
    public int pendingDeoptimizationOffset;

    /**
     * Mark word right shift to get identity hash code.
     */
    public int identityHashCodeShift;

    /**
     * Offset of _access_flags in a metaspace Method object.
     */
    public int methodAccessFlagsOffset;

    /**
     * Offset of _intrinsic_id in a metaspace Method object.
     */
    public int methodIntrinsicIdOffset;

    /**
     * Offset of _max_locals in a metaspace Method object.
     */
    public int methodMaxLocalsOffset;

    /**
     * Offset of _constMethod in a metaspace Method object.
     */
    public int methodConstMethodOffset;

    /**
     * Offset of _max_stack in a metaspace ConstMethod object.
     */
    public int constMethodMaxStackOffset;

    /**
     * Value of extra_stack_entries() in method.hpp.
     */
    public int extraStackEntries;

    /**
     * Value of JVM_ACC_HAS_FINALIZER in accessFlags.hpp.
     */
    public int klassHasFinalizerFlag;

    public int threadExceptionOopOffset;
    public int threadExceptionPcOffset;
    public long cardtableStartAddress;
    public int cardtableShift;
    public long safepointPollingAddress;
    public boolean isPollingPageFar;

    /**
     * G1 Collector Related Values.
     */
    public int g1CardQueueIndexOffset;
    public int g1CardQueueBufferOffset;
    public int logOfHRGrainBytes;
    public int g1SATBQueueMarkingOffset;
    public int g1SATBQueueIndexOffset;
    public int g1SATBQueueBufferOffset;

    /**
     * The offset of the _java_mirror field (of type {@link Class}) in a Klass.
     */
    public int classMirrorOffset;

    public int runtimeCallStackSize;

    /**
     * The offset of the _modifier_flags field in a Klass.
     */
    public int klassModifierFlagsOffset;

    /**
     * The offset of the _access_flags field in a Klass.
     */
    public int klassAccessFlagsOffset;

    /**
     * The offset of the _layout_helper field in a Klass.
     */
    public int klassLayoutHelperOffset;

    /**
     * Bit pattern in the klass layout helper that can be used to identify arrays.
     */
    public int arrayKlassLayoutHelperIdentifier;

    /**
     * The offset of the _componentMirror field in an ArrayKlass.
     */
    public int arrayKlassComponentMirrorOffset;

    /**
     * The offset of the _super field in a Klass.
     */
    public int klassSuperKlassOffset;

    /**
     * The offset of the injected klass field in a {@link Class}.
     */
    public int klassOffset;

    /**
     * The offset of the injected graal_mirror field in a {@link Class}.
     */
    public int graalMirrorInClassOffset;

    /**
     * The offset of the _method_data field in a metaspace Method.
     */
    public int methodDataOffset;

    public int nmethodEntryOffset;
    public int methodCompiledEntryOffset;
    public int basicLockSize;
    public int basicLockDisplacedHeaderOffset;
    public long tlabIntArrayMarkWord;
    public long heapEndAddress;
    public long heapTopAddress;
    public int threadTlabStartOffset;
    public int threadTlabSizeOffset;
    public int threadAllocatedBytesOffset;
    public int threadLastJavaSpOffset;
    public int threadLastJavaFpOffset;
    public int threadLastJavaPcOffset;
    public int threadObjectResultOffset;
    public int tlabRefillWasteLimitOffset;
    public int tlabRefillWasteIncrement;
    public int tlabAlignmentReserve;
    public int tlabSlowAllocationsOffset;
    public int tlabFastRefillWasteOffset;
    public int tlabNumberOfRefillsOffset;
    public boolean tlabStats;
    public int klassInstanceSizeOffset;
    public boolean inlineContiguousAllocationSupported;
    public long arrayPrototypeMarkWord;
    public int layoutHelperLog2ElementSizeShift;
    public int layoutHelperLog2ElementSizeMask;
    public int layoutHelperElementTypeShift;
    public int layoutHelperElementTypeMask;
    public int layoutHelperElementTypePrimitiveInPlace;
    public int layoutHelperHeaderSizeShift;
    public int layoutHelperHeaderSizeMask;
    public int layoutHelperOffset;

    // methodData information
    public int methodDataOopDataOffset;
    public int methodDataOopTrapHistoryOffset;
    public int dataLayoutHeaderSize;
    public int dataLayoutTagOffset;
    public int dataLayoutFlagsOffset;
    public int dataLayoutBCIOffset;
    public int dataLayoutCellsOffset;
    public int dataLayoutCellSize;
    public int bciProfileWidth;
    public int typeProfileWidth;

    // runtime stubs
    public long inlineCacheMissStub;
    public long handleExceptionStub;
    public long handleDeoptStub;
    public long monitorEnterStub;
    public long monitorExitStub;
    public long wbPreCallStub;
    public long wbPostCallStub;

    public long verifyOopStub;
    public long vmErrorStub;
    public long uncommonTrapStub;
    public long unwindExceptionStub;
    public long osrMigrationEndStub;
    public long createNullPointerExceptionStub;
    public long createOutOfBoundsExceptionStub;
    public long javaTimeMillisStub;
    public long javaTimeNanosStub;
    public long arithmeticFremStub;
    public long arithmeticDremStub;
    public long arithmeticSinStub;
    public long arithmeticCosStub;
    public long arithmeticTanStub;
    public long logPrimitiveStub;
    public long logObjectStub;
    public long logPrintfStub;
    public int deoptReasonNone;
    public long aescryptEncryptBlockStub;
    public long aescryptDecryptBlockStub;
    public long cipherBlockChainingEncryptAESCryptStub;
    public long cipherBlockChainingDecryptAESCryptStub;

    public long newInstanceAddress;
    public long newArrayAddress;
    public long newMultiArrayAddress;
    public long registerFinalizerAddress;
    public long threadIsInterruptedAddress;
<<<<<<< HEAD
    public long identityHashCodeAddress;
=======
    public long stubPrintfAddress;
>>>>>>> 4b5ba27b

    public int deoptReasonNullCheck;
    public int deoptReasonRangeCheck;
    public int deoptReasonClassCheck;
    public int deoptReasonArrayCheck;
    public int deoptReasonUnreached0;
    public int deoptReasonTypeCheckInlining;
    public int deoptReasonOptimizedTypeCheck;
    public int deoptReasonNotCompiledExceptionHandler;
    public int deoptReasonUnresolved;
    public int deoptReasonJsrMismatch;
    public int deoptReasonDiv0Check;
    public int deoptReasonConstraint;
    public int deoptReasonLoopLimitCheck;

    public int deoptActionNone;
    public int deoptActionMaybeRecompile;
    public int deoptActionReinterpret;
    public int deoptActionMakeNotEntrant;
    public int deoptActionMakeNotCompilable;

    public int vmIntrinsicInvokeBasic;
    public int vmIntrinsicLinkToVirtual;
    public int vmIntrinsicLinkToStatic;
    public int vmIntrinsicLinkToSpecial;
    public int vmIntrinsicLinkToInterface;

    public void check() {
        assert codeEntryAlignment > 0;
        assert stackShadowPages > 0;
    }
}<|MERGE_RESOLUTION|>--- conflicted
+++ resolved
@@ -379,11 +379,8 @@
     public long newMultiArrayAddress;
     public long registerFinalizerAddress;
     public long threadIsInterruptedAddress;
-<<<<<<< HEAD
+    public long stubPrintfAddress;
     public long identityHashCodeAddress;
-=======
-    public long stubPrintfAddress;
->>>>>>> 4b5ba27b
 
     public int deoptReasonNullCheck;
     public int deoptReasonRangeCheck;
