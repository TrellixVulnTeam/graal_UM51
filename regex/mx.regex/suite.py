# ----------------------------------------------------------------------------------------------------
#
# Copyright (c) 2018, 2019, Oracle and/or its affiliates. All rights reserved.
# DO NOT ALTER OR REMOVE COPYRIGHT NOTICES OR THIS FILE HEADER.
#
# This code is free software; you can redistribute it and/or modify it
# under the terms of the GNU General Public License version 2 only, as
# published by the Free Software Foundation.  Oracle designates this
# particular file as subject to the "Classpath" exception as provided
# by Oracle in the LICENSE file that accompanied this code.
#
# This code is distributed in the hope that it will be useful, but WITHOUT
# ANY WARRANTY; without even the implied warranty of MERCHANTABILITY or
# FITNESS FOR A PARTICULAR PURPOSE.  See the GNU General Public License
# version 2 for more details (a copy is included in the LICENSE file that
# accompanied this code).
#
# You should have received a copy of the GNU General Public License version
# 2 along with this work; if not, write to the Free Software Foundation,
# Inc., 51 Franklin St, Fifth Floor, Boston, MA 02110-1301 USA.
#
# Please contact Oracle, 500 Oracle Parkway, Redwood Shores, CA 94065 USA
# or visit www.oracle.com if you need additional information or have any
# questions.
#
# ----------------------------------------------------------------------------------------------------
suite = {
  "mxversion" : "5.223.0",

  "name" : "regex",

<<<<<<< HEAD
  "version" : "19.1.1",
=======
  "version" : "19.2.0.1",
>>>>>>> b30f73aa
  "release" : True,
  "groupId" : "org.graalvm.regex",
  "url" : "http://www.graalvm.org/",
  "developer" : {
    "name" : "Truffle and Graal developers",
    "email" : "graalvm-users@oss.oracle.com",
    "organization" : "Graal",
    "organizationUrl" : "http://www.graalvm.org/",
  },
  "scm" : {
    "url" : "https://github.com/oracle/graal",
    "read" : "https://github.com/oracle/graal.git",
    "write" : "git@github.com:oracle/graal.git",
  },

  "imports" : {
    "suites": [
      {
        "name" : "truffle",
        "subdir": True,
        "urls" : [
          {"url" : "https://curio.ssw.jku.at/nexus/content/repositories/snapshots", "kind" : "binary"},
         ]
      },
    ]
  },

  "defaultLicense" : "GPLv2-CPE",

  "javac.lint.overrides" : "none",

  "projects" : {
    "com.oracle.truffle.regex" : {
      "subDir" : "src",
      "sourceDirs" : ["src"],
      "dependencies" : [
        "truffle:TRUFFLE_API",
      ],
      "annotationProcessors" : ["truffle:TRUFFLE_DSL_PROCESSOR"],
      "exports" : [
        "com.oracle.truffle.regex.chardata",
      ],
      "checkstyleVersion" : "8.8",
      "javaCompliance" : "8+",
      "workingSets" : "Truffle,Regex",
      "spotbugsIgnoresGenerated" : True,
    },

    "com.oracle.truffle.regex.test" : {
      "subDir" : "src",
      "sourceDirs" : ["src"],
      "dependencies" : [
        "com.oracle.truffle.regex",
        "mx:JUNIT",
      ],
      "annotationProcessors" : ["truffle:TRUFFLE_DSL_PROCESSOR"],
      "checkstyle" : "com.oracle.truffle.regex",
      "javaCompliance" : "8+",
      "workingSets" : "Truffle,Regex",
    },
  },

  "distributions" : {
    "TREGEX" : {
      "moduleName" : "com.oracle.truffle.regex",
      "subDir" : "src",
      "dependencies" : ["com.oracle.truffle.regex"],
      "distDependencies" : [
        "truffle:TRUFFLE_API",
      ],
      "maven" : {
        "artifactId" : "regex",
      },
      "description" : "Truffle regular expressions language.",
      "allowsJavadocWarnings": True,
    },

    "TREGEX_UNIT_TESTS" : {
      "subDir": "src",
      "dependencies" : [
        "com.oracle.truffle.regex.test",
      ],
      "exclude" : [
        "mx:JUNIT",
      ],
      "distDependencies" : [
        "TREGEX",
      ],
      "maven" : False,
    },

    "TREGEX_GRAALVM_SUPPORT" : {
      "native" : True,
      "description" : "TRegex support distribution for the GraalVM",
      "layout" : {
        "native-image.properties" : "file:mx.regex/native-image.properties",
      },
    },
  }
}<|MERGE_RESOLUTION|>--- conflicted
+++ resolved
@@ -29,11 +29,7 @@
 
   "name" : "regex",
 
-<<<<<<< HEAD
-  "version" : "19.1.1",
-=======
   "version" : "19.2.0.1",
->>>>>>> b30f73aa
   "release" : True,
   "groupId" : "org.graalvm.regex",
   "url" : "http://www.graalvm.org/",
