--- conflicted
+++ resolved
@@ -29,11 +29,7 @@
 
   "name" : "regex",
 
-<<<<<<< HEAD
-  "version" : "19.0.2",
-=======
   "version" : "19.1.1",
->>>>>>> b0319913
   "release" : True,
   "groupId" : "org.graalvm.regex",
   "url" : "http://www.graalvm.org/",
