language: java
python:
  - "2.7"
addons:
  apt:
    packages:
      - python-pip
      - python-virtualenv
      - wget
      - mercurial

# Use Trusty to get enough RAM
sudo: required
dist: trusty

jdk:
    - oraclejdk11

env:
  global:
<<<<<<< HEAD
    - JVMCI_VERSION="jvmci-19-b04"
    - JDK8_UPDATE_VERSION="212"
=======
    - JVMCI_VERSION="jvmci-19.1-b01"
    - JDK8_UPDATE_VERSION="222"
    - JDK8_UPDATE_VERSION_SUFFIX=""
>>>>>>> b0319913

matrix:
  include:
  - env: JDK="jdk8" GATE="style,fullbuild" PRIMARY="substratevm"
  - env: JDK="jdk8" GATE="build,test" PRIMARY="compiler"
  - env: JDK="jdk8" GATE="build,test,helloworld" PRIMARY="substratevm"
  - env: JDK="jdk8" GATE="build,bootstraplite" PRIMARY="compiler"
  - env: JDK="jdk8" GATE="style,fullbuild,sulongBasic" PRIMARY="sulong" LLVM_VERSION="3.8" NO_FEMBED_BITCODE="true"
    addons:
      apt:
        packages:
          - python-pip
          - clang-3.8
          - llvm-3.8
          - clang-format-3.8
          - libc++1
          - libc++-dev
  - env: JDK="jdk8" GATE="build,sulong" PRIMARY="vm" DYNAMIC_IMPORTS="/sulong,/substratevm" LLVM_VERSION="6.0" DISABLE_POLYGLOT=true DISABLE_LIBPOLYGLOT=true
    addons:
      apt:
        sources:
          - ubuntu-toolchain-r-test
          - llvm-toolchain-trusty-6.0
        packages:
          - clang-6.0
          - llvm-6.0
          - libc++1
          - libc++-dev
  - env: JDK="jdk11" GATE="style,fullbuild" PRIMARY="compiler"
  - env: JDK="jdk11" GATE="build,test" PRIMARY="compiler"
  - env: JDK="jdk11" GATE="build,bootstraplite" PRIMARY="compiler"
  - env: JDK="jdk11" GATE="build" PRIMARY="substratevm"

install:
  - |
      export MX_PATH=${TRAVIS_BUILD_DIR}/../mx
      git clone https://github.com/graalvm/mx.git ${MX_PATH}
      export PATH=${PATH}:${MX_PATH}
  - |
      if [[ ${GATE} == *style* ]]
      then
        virtualenv venv
        source venv/bin/activate
        pip install astroid==1.1.0
        pip install pylint==1.1.0

        export ECLIPSE_TAR=${TRAVIS_BUILD_DIR}/../eclipse.tar.gz
        wget https://archive.eclipse.org/eclipse/downloads/drops4/R-4.5.2-201602121500/eclipse-SDK-4.5.2-linux-gtk-x86_64.tar.gz -O ${ECLIPSE_TAR}
        tar -C ${TRAVIS_BUILD_DIR}/.. -xzf ${ECLIPSE_TAR}
        export ECLIPSE_EXE=${TRAVIS_BUILD_DIR}/../eclipse/eclipse

        # the style gate needs the full commit history for checking copyright years
        git fetch --unshallow
      fi
  - |
      if [[ ${GATE} == *fullbuild* ]]
      then
        # Only test JDT on JDK8
        if [ "${JDK}" == "jdk8" ]
        then
          export JDT=${MX_PATH}/ecj.jar
          wget https://archive.eclipse.org/eclipse/downloads/drops4/R-4.5.2-201602121500/ecj-4.5.2.jar -O ${JDT}
        fi
      fi
  - |
      if [ "${JDK}" == "jdk8" ]
      then
        JDK_TAR=${TRAVIS_BUILD_DIR}/../jdk.tar.gz
        wget https://github.com/graalvm/openjdk8-jvmci-builder/releases/download/${JVMCI_VERSION}/openjdk-8u${JDK8_UPDATE_VERSION}${JDK8_UPDATE_VERSION_SUFFIX}-${JVMCI_VERSION}-linux-amd64.tar.gz -O ${JDK_TAR}
        tar -C ${TRAVIS_BUILD_DIR}/.. -xzf ${JDK_TAR}
        export JAVA_HOME=${TRAVIS_BUILD_DIR}/../openjdk1.8.0_${JDK8_UPDATE_VERSION}-${JVMCI_VERSION}
      fi
  - |
      if [ "${LLVM_VERSION}" != "" ]
      then
        export CLANG=clang-$LLVM_VERSION
        export CLANGXX=clang++-$LLVM_VERSION
        export OPT=opt-$LLVM_VERSION
        export LLVM_AS=llvm-as-$LLVM_VERSION
        export LLVM_LINK=llvm-link-$LLVM_VERSION
      fi

script:
  - echo ${JAVA_HOME}
  - ${JAVA_HOME}/bin/java -version
  - mx --primary-suite-path ${TRAVIS_BUILD_DIR}/${PRIMARY} --java-home=${JAVA_HOME} gate --strict-mode --tags ${GATE}
after_failure:
  - cat hs_err*<|MERGE_RESOLUTION|>--- conflicted
+++ resolved
@@ -18,14 +18,9 @@
 
 env:
   global:
-<<<<<<< HEAD
-    - JVMCI_VERSION="jvmci-19-b04"
-    - JDK8_UPDATE_VERSION="212"
-=======
     - JVMCI_VERSION="jvmci-19.1-b01"
     - JDK8_UPDATE_VERSION="222"
     - JDK8_UPDATE_VERSION_SUFFIX=""
->>>>>>> b0319913
 
 matrix:
   include:
