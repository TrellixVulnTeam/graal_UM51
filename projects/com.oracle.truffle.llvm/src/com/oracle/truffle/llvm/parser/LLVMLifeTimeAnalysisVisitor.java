/*
 * Copyright (c) 2016, Oracle and/or its affiliates.
 *
 * All rights reserved.
 *
 * Redistribution and use in source and binary forms, with or without modification, are
 * permitted provided that the following conditions are met:
 *
 * 1. Redistributions of source code must retain the above copyright notice, this list of
 * conditions and the following disclaimer.
 *
 * 2. Redistributions in binary form must reproduce the above copyright notice, this list of
 * conditions and the following disclaimer in the documentation and/or other materials provided
 * with the distribution.
 *
 * 3. Neither the name of the copyright holder nor the names of its contributors may be used to
 * endorse or promote products derived from this software without specific prior written
 * permission.
 *
 * THIS SOFTWARE IS PROVIDED BY THE COPYRIGHT HOLDERS AND CONTRIBUTORS "AS IS" AND ANY EXPRESS
 * OR IMPLIED WARRANTIES, INCLUDING, BUT NOT LIMITED TO, THE IMPLIED WARRANTIES OF
 * MERCHANTABILITY AND FITNESS FOR A PARTICULAR PURPOSE ARE DISCLAIMED. IN NO EVENT SHALL THE
 * COPYRIGHT HOLDER OR CONTRIBUTORS BE LIABLE FOR ANY DIRECT, INDIRECT, INCIDENTAL, SPECIAL,
 * EXEMPLARY, OR CONSEQUENTIAL DAMAGES (INCLUDING, BUT NOT LIMITED TO, PROCUREMENT OF SUBSTITUTE
 * GOODS OR SERVICES; LOSS OF USE, DATA, OR PROFITS; OR BUSINESS INTERRUPTION) HOWEVER CAUSED
 * AND ON ANY THEORY OF LIABILITY, WHETHER IN CONTRACT, STRICT LIABILITY, OR TORT (INCLUDING
 * NEGLIGENCE OR OTHERWISE) ARISING IN ANY WAY OUT OF THE USE OF THIS SOFTWARE, EVEN IF ADVISED
 * OF THE POSSIBILITY OF SUCH DAMAGE.
 */
package com.oracle.truffle.llvm.parser;

import java.util.ArrayDeque;
import java.util.ArrayList;
import java.util.Deque;
import java.util.HashMap;
import java.util.List;
import java.util.Map;
import java.util.stream.Collectors;

import org.eclipse.emf.common.util.EList;
import org.eclipse.emf.ecore.EObject;

import com.intel.llvm.ireditor.lLVM_IR.BasicBlock;
import com.intel.llvm.ireditor.lLVM_IR.FunctionDef;
import com.intel.llvm.ireditor.lLVM_IR.Instruction;
import com.intel.llvm.ireditor.lLVM_IR.Instruction_br;
import com.intel.llvm.ireditor.lLVM_IR.Instruction_indirectbr;
import com.intel.llvm.ireditor.lLVM_IR.Instruction_ret;
import com.intel.llvm.ireditor.lLVM_IR.Instruction_switch;
import com.intel.llvm.ireditor.lLVM_IR.Instruction_unreachable;
import com.intel.llvm.ireditor.lLVM_IR.MiddleInstruction;
import com.intel.llvm.ireditor.lLVM_IR.NamedMiddleInstruction;
import com.intel.llvm.ireditor.lLVM_IR.NamedTerminatorInstruction;
import com.intel.llvm.ireditor.lLVM_IR.TerminatorInstruction;
import com.intel.llvm.ireditor.lLVM_IR.impl.Instruction_brImpl;
import com.oracle.truffle.api.frame.FrameDescriptor;
import com.oracle.truffle.api.frame.FrameSlot;
import com.oracle.truffle.llvm.runtime.LLVMOptions;

<<<<<<< HEAD
public final class LLVMLifeTimeAnalysisVisitor {

=======
/**
 * This class determines which variables are dead after each basic block.
 */
public class LLVMLifeTimeAnalysisVisitor {

    private static final String FUNCTION_FORMAT = "%s:\n";
    private static final String AFTER_BLOCK_FORMAT = "\t dead after bb %4s:";

    private final FunctionDef function;
>>>>>>> 34560aac
    private final FrameDescriptor frameDescriptor;
    private final EList<BasicBlock> basicBlocks;
    private final BasicBlock entryBlock;
    private final Map<BasicBlock, List<FrameSlot>> writtenFrameSlotsPerBlock;

    private LLVMLifeTimeAnalysisVisitor(FunctionDef function, FrameDescriptor frameDescriptor) {
        this.frameDescriptor = frameDescriptor;
        basicBlocks = function.getBasicBlocks();
        entryBlock = basicBlocks.get(0);
        writtenFrameSlotsPerBlock = getWrittenFrameSlotsPerBlock(basicBlocks);
    }

    public static Map<BasicBlock, FrameSlot[]> visit(FunctionDef function, FrameDescriptor frameDescriptor) {
        Map<BasicBlock, FrameSlot[]> mapping = new LLVMLifeTimeAnalysisVisitor(function, frameDescriptor).visit();
        if (LLVMOptions.isNativeAnalysisStats()) {
            printAnalysisResults(function, mapping);
        }
        return mapping;
    }

    private static void printAnalysisResults(FunctionDef analyzedFunction, Map<BasicBlock, FrameSlot[]> mapping) {
        System.out.print(String.format(FUNCTION_FORMAT, analyzedFunction.getHeader().getName()));
        for (BasicBlock b : mapping.keySet()) {
            System.out.print(String.format(AFTER_BLOCK_FORMAT, b.getName()));
            FrameSlot[] variables = mapping.get(b);
            if (variables.length != 0) {
                System.out.print("\t");
                for (int i = 0; i < variables.length; i++) {
                    if (i != 0) {
                        System.out.print(", ");
                    }
                    System.out.print(variables[i].getIdentifier());
                }
            }
            System.out.println();
        }
    }

    private Map<BasicBlock, FrameSlot[]> visit() {
        Map<BasicBlock, FrameSlot[]> map = new HashMap<>();
        for (BasicBlock block : basicBlocks) {
            List<BasicBlock> successors = getSuccessors(block);
            Deque<BasicBlock> currentQueue = new ArrayDeque<>();
            currentQueue.push(block);
            List<BasicBlock> processed = new ArrayList<>();
            List<FrameSlot> frameSlots = new ArrayList<>();
            while (!currentQueue.isEmpty()) {
                BasicBlock currentBlock = currentQueue.pop();
                processed.add(currentBlock);
                boolean dominatesASuccessor = false;
                for (BasicBlock succ : successors) {
                    if (dominates(currentBlock, succ)) {
                        dominatesASuccessor = true;
                    }
                }
                if (!dominatesASuccessor) {
                    frameSlots.addAll(writtenFrameSlotsPerBlock.get(currentBlock));
                    List<BasicBlock> predecessors = getPredecessors(currentBlock);
                    for (BasicBlock pred : predecessors) {
                        if (!processed.contains(pred)) {
                            currentQueue.push(pred);
                        }
                    }
                }
            }
            map.put(block, frameSlots.toArray(new FrameSlot[frameSlots.size()]));
        }
        return map;
    }

    private List<BasicBlock> getPredecessors(BasicBlock block) {
        List<BasicBlock> blocks = new ArrayList<>();
        for (BasicBlock cur : basicBlocks) {
            if (getSuccessors(cur).contains(block)) {
                blocks.add(cur);
            }
        }
        return blocks;
    }

    private boolean dominates(BasicBlock dominator, BasicBlock n) {
        if (dominator.equals(n)) {
            return true;
        }
        List<BasicBlock> notDominatedBlocks = notDominatedBlocks(dominator);
        boolean dominates = !notDominatedBlocks.contains(n);
        return dominates;
    }

    private List<BasicBlock> notDominatedBlocks(BasicBlock dominator) {
        List<BasicBlock> notDominatedBlocks = new ArrayList<>();
        if (!dominator.equals(entryBlock)) {
            notDominatedBlocks(dominator, entryBlock, notDominatedBlocks);
        }
        return notDominatedBlocks;
    }

    private void notDominatedBlocks(BasicBlock dominator, BasicBlock currentBlock, List<BasicBlock> notDominatedBlocks) {
        List<BasicBlock> successors = getSuccessors(currentBlock);
        for (BasicBlock d : successors) {
            if (!notDominatedBlocks.contains(d) && !dominator.equals(d)) {
                notDominatedBlocks.add(d);
                notDominatedBlocks(dominator, d, notDominatedBlocks);
            }
        }
    }

    private static List<BasicBlock> getSuccessors(BasicBlock block) {
        List<BasicBlock> successors = new ArrayList<>();
        EList<Instruction> instructions = block.getInstructions();
        List<TerminatorInstruction> terminatorInstructions = instructions.stream().filter(i -> i instanceof TerminatorInstruction).map(i -> (TerminatorInstruction) i).collect(Collectors.toList());
        for (TerminatorInstruction termInstr : terminatorInstructions) {
            List<BasicBlock> successorBlocks = getSuccessors(termInstr);
            successors.addAll(successorBlocks);
        }
        return successors;
    }

    private static List<BasicBlock> getSuccessors(TerminatorInstruction termInstr) {
        List<BasicBlock> bbs = new ArrayList<>();
        EObject realTermInstr = termInstr.getInstruction();
        if (realTermInstr instanceof Instruction_br) {
            Instruction_brImpl br = (Instruction_brImpl) realTermInstr;
            if (br.getUnconditional() != null) {
                bbs.add(br.getUnconditional().getRef());
            } else {
                assert br.getTrue().getRef() != null && br.getFalse().getRef() != null;
                bbs.add(br.getTrue().getRef());
                bbs.add(br.getFalse().getRef());
            }
        } else if (realTermInstr instanceof Instruction_switch) {
            Instruction_switch switchInstr = (Instruction_switch) realTermInstr;
            bbs.add(switchInstr.getDefaultDest().getRef());
            bbs.addAll(switchInstr.getDestinations().stream().map(d -> d.getRef()).collect(Collectors.toList()));
        } else if (realTermInstr instanceof Instruction_indirectbr) {
            Instruction_indirectbr indirectBr = (Instruction_indirectbr) realTermInstr;
            bbs.addAll(indirectBr.getDestinations().stream().map(d -> d.getRef()).collect(Collectors.toList()));
        } else if (realTermInstr instanceof NamedTerminatorInstruction) {
            NamedTerminatorInstruction invoke = (NamedTerminatorInstruction) realTermInstr;
            bbs.add(invoke.getInstruction().getExceptionLabel().getRef());
            bbs.add(invoke.getInstruction().getToLabel().getRef());
        } else if (!hasBasicBlockSuccessor(realTermInstr)) {
            throw new AssertionError(realTermInstr);
        }
        return bbs;
    }

    private static boolean hasBasicBlockSuccessor(EObject realTermInstr) {
        return realTermInstr instanceof Instruction_ret || realTermInstr instanceof Instruction_unreachable;
    }

    private Map<BasicBlock, List<FrameSlot>> getWrittenFrameSlotsPerBlock(EList<BasicBlock> bbs) {
        Map<BasicBlock, List<FrameSlot>> writes = new HashMap<>();
        for (BasicBlock bb : bbs) {
            List<FrameSlot> slots = getWrittenVariables(bb);
            writes.put(bb, slots);
        }
        return writes;
    }

    private List<FrameSlot> getWrittenVariables(BasicBlock block) {
        List<FrameSlot> slots = new ArrayList<>();
        for (Instruction instr : block.getInstructions()) {
            FrameSlot slot = getWrites(instr);
            if (slot != null) {
                slots.add(slot);
            }
        }
        return slots;
    }

    private FrameSlot getWrites(Instruction instr) {
        if (instr instanceof MiddleInstruction) {
            return getWrites((MiddleInstruction) instr);
        } else {
            return null;
        }
    }

    private FrameSlot getWrites(MiddleInstruction instr) {
        EObject realInstr = instr.getInstruction();
        if (realInstr instanceof NamedMiddleInstruction) {
            return getWrites((NamedMiddleInstruction) realInstr);
        } else {
            return null;
        }
    }

    private FrameSlot getWrites(NamedMiddleInstruction namedMiddleInstr) {
        String name = namedMiddleInstr.getName();
        FrameSlot frameSlot = frameDescriptor.findOrAddFrameSlot(name);
        return frameSlot;
    }

}<|MERGE_RESOLUTION|>--- conflicted
+++ resolved
@@ -57,20 +57,14 @@
 import com.oracle.truffle.api.frame.FrameSlot;
 import com.oracle.truffle.llvm.runtime.LLVMOptions;
 
-<<<<<<< HEAD
-public final class LLVMLifeTimeAnalysisVisitor {
-
-=======
 /**
  * This class determines which variables are dead after each basic block.
  */
-public class LLVMLifeTimeAnalysisVisitor {
+public final class LLVMLifeTimeAnalysisVisitor {
 
     private static final String FUNCTION_FORMAT = "%s:\n";
     private static final String AFTER_BLOCK_FORMAT = "\t dead after bb %4s:";
 
-    private final FunctionDef function;
->>>>>>> 34560aac
     private final FrameDescriptor frameDescriptor;
     private final EList<BasicBlock> basicBlocks;
     private final BasicBlock entryBlock;
