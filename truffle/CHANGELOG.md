--- conflicted
+++ resolved
@@ -2,8 +2,6 @@
 
 This changelog summarizes major changes between Truffle versions relevant to languages implementors building upon the Truffle framework. The main focus is on APIs exported by Truffle.
 
-<<<<<<< HEAD
-=======
 ## Version 19.1.0
 * `@GenerateUncached` is now inherited by subclasses.
 * `NodeFactory` now supports `getUncachedInstance` that returns the uncached singleton.  
@@ -20,7 +18,6 @@
 * `@TruffleBoundary` methods that throw but are not annotated with `@TruffleBoundary(transferToInterpreterOnException=false)` will now transfer to the interpreter only once per `CallTarget` (compilation root).
 * Added [TruffleFile.setAttribute](https://www.graalvm.org/truffle/javadoc/com/oracle/truffle/api/TruffleFile.html#setAttribute-com.oracle.truffle.api.TruffleFile.AttributeDescriptor-T-java.nio.file.LinkOption...-) to allow languages to set file attributes.
 
->>>>>>> b0319913
 ## Version 19.0.0
 * Renamed version 1.0.0 to 19.0.0
 
