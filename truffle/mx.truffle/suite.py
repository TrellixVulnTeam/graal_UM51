--- conflicted
+++ resolved
@@ -41,11 +41,7 @@
 suite = {
   "mxversion" : "5.223.0",
   "name" : "truffle",
-<<<<<<< HEAD
-  "version" : "19.0.2",
-=======
   "version" : "19.1.1",
->>>>>>> b0319913
   "release" : True,
   "groupId" : "org.graalvm.truffle",
   "sourceinprojectwhitelist" : [],
