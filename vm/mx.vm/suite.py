--- conflicted
+++ resolved
@@ -1,17 +1,10 @@
 suite = {
     "name": "vm",
-<<<<<<< HEAD
-    "version" : "19.0.2",
-    "release" : True,
-    "groupId" : "org.graalvm",
-    "mxversion": "5.216.0",
-=======
     "version" : "19.1.1",
     "mxversion" : "5.223.0",
     "release" : True,
     "groupId" : "org.graalvm",
 
->>>>>>> b0319913
     "url" : "http://www.graalvm.org/",
     "developer" : {
       "name" : "Truffle and Graal developers",
@@ -39,11 +32,7 @@
                 "name": "graal-nodejs",
                 "subdir": True,
                 "dynamic": True,
-<<<<<<< HEAD
-                "version": "d5d22b2b765ce4df35341d824932fa7f3a26d68d",
-=======
                 "version": "8124f79fa79f7ec85e10b57ebd4668a1f1563891",
->>>>>>> b0319913
                 "urls" : [
                     {"url" : "https://github.com/graalvm/graaljs.git", "kind" : "git"},
                     {"url": "https://curio.ssw.jku.at/nexus/content/repositories/snapshots", "kind": "binary"},
@@ -53,11 +42,7 @@
                 "name": "graal-js",
                 "subdir": True,
                 "dynamic": True,
-<<<<<<< HEAD
-                "version": "d5d22b2b765ce4df35341d824932fa7f3a26d68d",
-=======
                 "version": "8124f79fa79f7ec85e10b57ebd4668a1f1563891",
->>>>>>> b0319913
                 "urls": [
                     {"url": "https://github.com/graalvm/graaljs.git", "kind" : "git"},
                     {"url": "https://curio.ssw.jku.at/nexus/content/repositories/snapshots", "kind": "binary"},
@@ -65,11 +50,7 @@
             },
             {
                 "name": "truffleruby",
-<<<<<<< HEAD
-                "version": "3b03d7391202dfd295b9178b960417a5bfb248df",
-=======
                 "version": "d97b012c816bff2a6234826fe75396792dafeb2e",
->>>>>>> b0319913
                 "dynamic": True,
                 "urls": [
                     {"url": "https://github.com/oracle/truffleruby.git", "kind": "git"},
@@ -93,11 +74,7 @@
             },
             {
                 "name": "fastr",
-<<<<<<< HEAD
-                "version": "27b92c4699178e90202b44af021c8faa9c47fe5e",
-=======
                 "version": "2e0e90e5baa8605dfd1a3a559b682746c60c9b41",
->>>>>>> b0319913
                 "dynamic": True,
                 "urls": [
                     {"url": "https://github.com/oracle/fastr.git", "kind": "git"},
@@ -106,11 +83,7 @@
             },
             {
                 "name": "graalpython",
-<<<<<<< HEAD
-                "version": "9e3d27ac0cf0a7bddbb9bf6651248f4ffd140e24",
-=======
                 "version": "42f96a75ed980f22528c357569136c170f02e9f7",
->>>>>>> b0319913
                 "dynamic": True,
                 "urls": [
                     {"url": "https://github.com/graalvm/graalpython.git", "kind": "git"},
