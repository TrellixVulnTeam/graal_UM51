--- conflicted
+++ resolved
@@ -1,12 +1,7 @@
 suite = {
     "name": "vm",
-<<<<<<< HEAD
-    "version" : "19.1.1",
-    "mxversion" : "5.223.0",
-=======
     "version" : "19.2.0.1",
     "mxversion" : "5.227.0",
->>>>>>> b30f73aa
     "release" : True,
     "groupId" : "org.graalvm",
 
@@ -37,11 +32,7 @@
                 "name": "graal-nodejs",
                 "subdir": True,
                 "dynamic": True,
-<<<<<<< HEAD
-                "version": "8124f79fa79f7ec85e10b57ebd4668a1f1563891",
-=======
                 "version": "5680c31767d17574089be120ba60ce750347bbc9",
->>>>>>> b30f73aa
                 "urls" : [
                     {"url" : "https://github.com/graalvm/graaljs.git", "kind" : "git"},
                     {"url": "https://curio.ssw.jku.at/nexus/content/repositories/snapshots", "kind": "binary"},
@@ -51,11 +42,7 @@
                 "name": "graal-js",
                 "subdir": True,
                 "dynamic": True,
-<<<<<<< HEAD
-                "version": "8124f79fa79f7ec85e10b57ebd4668a1f1563891",
-=======
                 "version": "5680c31767d17574089be120ba60ce750347bbc9",
->>>>>>> b30f73aa
                 "urls": [
                     {"url": "https://github.com/graalvm/graaljs.git", "kind" : "git"},
                     {"url": "https://curio.ssw.jku.at/nexus/content/repositories/snapshots", "kind": "binary"},
@@ -96,11 +83,7 @@
             },
             {
                 "name": "graalpython",
-<<<<<<< HEAD
-                "version": "42f96a75ed980f22528c357569136c170f02e9f7",
-=======
                 "version": "c9452c1c8ed39a5544bf0ffc36db4fdae9a8b2c3",
->>>>>>> b30f73aa
                 "dynamic": True,
                 "urls": [
                     {"url": "https://github.com/graalvm/graalpython.git", "kind": "git"},
