# ----------------------------------------------------------------------------------------------------
#
# Copyright (c) 2018, 2018, Oracle and/or its affiliates. All rights reserved.
# DO NOT ALTER OR REMOVE COPYRIGHT NOTICES OR THIS FILE HEADER.
#
# This code is free software; you can redistribute it and/or modify it
# under the terms of the GNU General Public License version 2 only, as
# published by the Free Software Foundation.  Oracle designates this
# particular file as subject to the "Classpath" exception as provided
# by Oracle in the LICENSE file that accompanied this code.
#
# This code is distributed in the hope that it will be useful, but WITHOUT
# ANY WARRANTY; without even the implied warranty of MERCHANTABILITY or
# FITNESS FOR A PARTICULAR PURPOSE.  See the GNU General Public License
# version 2 for more details (a copy is included in the LICENSE file that
# accompanied this code).
#
# You should have received a copy of the GNU General Public License version
# 2 along with this work; if not, write to the Free Software Foundation,
# Inc., 51 Franklin St, Fifth Floor, Boston, MA 02110-1301 USA.
#
# Please contact Oracle, 500 Oracle Parkway, Redwood Shores, CA 94065 USA
# or visit www.oracle.com if you need additional information or have any
# questions.
#
# ----------------------------------------------------------------------------------------------------

import mx
import mx_vm
import mx_subst
import mx_unittest

import functools
from mx_gate import Task

from os import environ
from os.path import join, exists, dirname
from tempfile import NamedTemporaryFile
from contextlib import contextmanager

_suite = mx.suite('vm')


class VmGateTasks:
    compiler = 'compiler'
    substratevm = 'substratevm'
    sulong = 'sulong'
    graal_js_all = 'graal-js'
    graal_js_smoke = 'graal-js-smoke'
    graal_js_tests = 'graal-js-tests'
    graal_js_tests_compiled = 'graal-js-tests-compiled'
    graal_nodejs = 'graal-nodejs'
    truffleruby = 'truffleruby'
    ruby = 'ruby'
    python = 'python'
    fastr = 'fastr'
    graalpython = 'graalpython'
    integration = 'integration'
    tools = 'tools'
    libgraal = 'libgraal'


def gate_body(args, tasks):
    with Task('Vm: Basic GraalVM Tests', tasks, tags=[VmGateTasks.compiler]) as t:
        if t and mx_vm.has_component('GraalVM compiler'):
<<<<<<< HEAD
            # 1. a full open-source build should be built with an open-source JDK but we allow Oracle JDK in non-strict mode as it is common on developer machines
            # 2. the build must be a GraalVM
            # 3. the build must be JVMCI-enabled since the 'GraalVM compiler' component is registered
            version_regex = mx_vm.openjdk_version_regex if args.strict_mode else mx_vm.anyjdk_version_regex
            mx_vm.check_versions(mx_vm.graalvm_output(), version_regex, graalvm_version_regex=mx_vm.graalvm_version_regex, expect_graalvm=True, check_jvmci=True)
=======
            # 1. the build must be a GraalVM
            # 2. the build must be JVMCI-enabled since the 'GraalVM compiler' component is registered
            mx_vm.check_versions(mx_vm.graalvm_output(), graalvm_version_regex=mx_vm.graalvm_version_regex, expect_graalvm=True, check_jvmci=True)
>>>>>>> b0319913

    if mx_vm.has_component('LibGraal'):
        libgraal_location = mx_vm.get_native_image_locations('LibGraal', 'jvmcicompiler')
        if libgraal_location is None:
            mx.warn("Skipping libgraal tests: no library enabled in the LibGraal component")
        else:
            extra_vm_arguments = ['-XX:+UseJVMCICompiler', '-XX:+UseJVMCINativeLibrary', '-XX:JVMCILibPath=' + dirname(libgraal_location)]
            if args.extra_vm_argument:
                extra_vm_arguments += args.extra_vm_argument
            import mx_compiler

            # run avrora on the GraalVM binary itself
            with Task('LibGraal Compiler:GraalVM DaCapo-avrora', tasks, tags=[VmGateTasks.libgraal]) as t:
                if t:
                    mx.run([join(mx_vm.graalvm_home(), 'bin', 'java'), '-XX:+UseJVMCICompiler', '-XX:+UseJVMCINativeLibrary', '-jar', mx.library('DACAPO').get_path(True), 'avrora'])

            with Task('LibGraal Compiler:CTW', tasks, tags=[VmGateTasks.libgraal]) as t:
                if t:
                    mx_compiler.ctw([
                            '-DCompileTheWorld.Config=Inline=false CompilationFailureAction=ExitVM', '-esa', '-XX:+EnableJVMCI',
                            '-DCompileTheWorld.MultiThreaded=true', '-Dgraal.InlineDuringParsing=false', '-Dgraal.TrackNodeSourcePosition=true',
                            '-DCompileTheWorld.Verbose=false', '-XX:ReservedCodeCacheSize=300m',
                        ], extra_vm_arguments)

            mx_compiler.compiler_gate_benchmark_runner(tasks, extra_vm_arguments, prefix='LibGraal Compiler:')

            with Task('LibGraal Truffle:unittest', tasks, tags=[VmGateTasks.libgraal]) as t:
                if t:
                    def _unittest_config_participant(config):
                        vmArgs, mainClass, mainClassArgs = config
                        def is_truffle_fallback(arg):
                            fallback_args = [
                                "-Dtruffle.TruffleRuntime=com.oracle.truffle.api.impl.DefaultTruffleRuntime",
                                "-Dgraalvm.ForcePolyglotInvalid=true"
                            ]
                            return arg in fallback_args
                        newVmArgs = [arg for arg in vmArgs if not is_truffle_fallback(arg)]
                        return (newVmArgs, mainClass, mainClassArgs)
                    mx_unittest.add_config_participant(_unittest_config_participant)
                    excluded_tests = environ.get("TEST_LIBGRAAL_EXCLUDE")
                    if excluded_tests:
                        with NamedTemporaryFile(prefix='blacklist.', mode='w', delete=False) as fp:
                            fp.file.writelines([l + '\n' for l in excluded_tests.split()])
                            unittest_args = ["--blacklist", fp.name]
                    else:
                        unittest_args = []
                    unittest_args = unittest_args + ["--enable-timing", "--verbose"]
                    mx_unittest.unittest(unittest_args + extra_vm_arguments + ["-Dgraal.TruffleCompileImmediately=true", "-Dgraal.TruffleBackgroundCompilation=false", "truffle"])
    else:
        mx.warn("Skipping libgraal tests: component not enabled")

    gate_substratevm(tasks)
    gate_sulong(tasks)
    gate_ruby(tasks)
    gate_python(tasks)

def graalvm_svm():
    """
    Gives access to image building withing the GraalVM release. Requires dynamic import of substratevm.
    """
    native_image_cmd = join(mx_vm.graalvm_output(), 'bin', 'native-image')
    svm = mx.suite('substratevm')
    if not exists(native_image_cmd) or not svm:
        mx.abort("Image building not accessible in GraalVM {}. Build GraalVM with native-image support".format(mx_vm.graalvm_dist_name()))
    @contextmanager
    def native_image_context(common_args=None, hosted_assertions=True):
        with svm.extensions.native_image_context(common_args, hosted_assertions, native_image_cmd=native_image_cmd) as native_image:
            yield native_image
    return native_image_context, svm.extensions

def gate_substratevm(tasks):
    with Task('Run Truffle host interop tests on SVM', tasks, tags=[VmGateTasks.substratevm]) as t:
        if t:
            tests = ['ValueHostInteropTest', 'ValueHostConversionTest']
            truffle_no_compilation = ['--initialize-at-build-time', '--macro:truffle',
                                      '-Dtruffle.TruffleRuntime=com.oracle.truffle.api.impl.DefaultTruffleRuntime']
            truffle_dir = mx.suite('truffle').dir
            args = ['--build-args'] + truffle_no_compilation + [
                '-H:Features=com.oracle.truffle.api.test.polyglot.RegisterTestClassesForReflectionFeature',
                '-H:ReflectionConfigurationFiles=' + truffle_dir + '/src/com.oracle.truffle.api.test/src/com/oracle/truffle/api/test/polyglot/reflection.json',
                '-H:DynamicProxyConfigurationFiles=' + truffle_dir + '/src/com.oracle.truffle.api.test/src/com/oracle/truffle/api/test/polyglot/proxys.json',
                '--'
            ] + tests

            native_image_context, svm = graalvm_svm()
            with native_image_context(svm.IMAGE_ASSERTION_FLAGS) as native_image:
                svm._native_unittest(native_image, args)

def gate_sulong(tasks):
    with Task('Run SulongSuite tests as native-image', tasks, tags=[VmGateTasks.sulong]) as t:
        if t:
            lli = join(mx_vm.graalvm_output(), 'bin', 'lli')
            sulong = mx.suite('sulong')
            sulong.extensions.testLLVMImage(lli, libPath=False, unittestArgs=['--enable-timing'])

    with Task('Run Sulong interop tests as native-image', tasks, tags=[VmGateTasks.sulong]) as t:
        if t:
            sulong = mx.suite('sulong')
            native_image_context, svm = graalvm_svm()
            with native_image_context(svm.IMAGE_ASSERTION_FLAGS) as native_image:
                # TODO Use mx_vm.get_final_graalvm_distribution().find_single_source_location to rewire SULONG_HOME
                sulong_libs = join(mx_vm.graalvm_output(), 'jre', 'languages', 'llvm')
                def distribution_paths(dname):
                    path_substitutions = {
                        'SULONG_HOME': sulong_libs
                    }
                    return path_substitutions.get(dname, mx._get_dependency_path(dname))
                mx_subst.path_substitutions.register_with_arg('path', distribution_paths)
                sulong.extensions.runLLVMUnittests(functools.partial(svm._native_unittest, native_image))

def gate_ruby(tasks):
    with Task('Ruby', tasks, tags=[VmGateTasks.ruby]) as t:
        if t:
            ruby = join(mx_vm.graalvm_output(), 'jre', 'languages', 'ruby', 'bin', 'truffleruby')
            truffleruby_suite = mx.suite('truffleruby')
            truffleruby_suite.extensions.ruby_testdownstream_aot([ruby, 'spec', 'release'])

def gate_python(tasks):
    with Task('Python', tasks, tags=[VmGateTasks.python]) as t:
        if t:
            python_svm_image_path = join(mx_vm.graalvm_output(), 'bin', 'graalpython')
            python_suite = mx.suite("graalpython")
            python_suite.extensions.run_python_unittests(python_svm_image_path)<|MERGE_RESOLUTION|>--- conflicted
+++ resolved
@@ -63,17 +63,9 @@
 def gate_body(args, tasks):
     with Task('Vm: Basic GraalVM Tests', tasks, tags=[VmGateTasks.compiler]) as t:
         if t and mx_vm.has_component('GraalVM compiler'):
-<<<<<<< HEAD
-            # 1. a full open-source build should be built with an open-source JDK but we allow Oracle JDK in non-strict mode as it is common on developer machines
-            # 2. the build must be a GraalVM
-            # 3. the build must be JVMCI-enabled since the 'GraalVM compiler' component is registered
-            version_regex = mx_vm.openjdk_version_regex if args.strict_mode else mx_vm.anyjdk_version_regex
-            mx_vm.check_versions(mx_vm.graalvm_output(), version_regex, graalvm_version_regex=mx_vm.graalvm_version_regex, expect_graalvm=True, check_jvmci=True)
-=======
             # 1. the build must be a GraalVM
             # 2. the build must be JVMCI-enabled since the 'GraalVM compiler' component is registered
             mx_vm.check_versions(mx_vm.graalvm_output(), graalvm_version_regex=mx_vm.graalvm_version_regex, expect_graalvm=True, check_jvmci=True)
->>>>>>> b0319913
 
     if mx_vm.has_component('LibGraal'):
         libgraal_location = mx_vm.get_native_image_locations('LibGraal', 'jvmcicompiler')
