# To change this license header, choose License Headers in Project Properties.
# To change this template file, choose Tools | Templates
# and open the template in the editor.

Installer_BuiltingCatalogURL=https://www.graalvm.org/component-catalog/graal-updater-component-catalog.properties

INFO_InstallerVersion=GraalVM Component Updater v{0}
INFO_Usage=\n\
    Usage: \n\
    \tgu info [-clLprstuvV] <param>        prints info about specific component (from file, URL or catalog)\n\
    \tgu available [-alvV] <expr>          lists components available in catalog\n\
    \tgu install [-0cfiLnorvyxY] <param>   installs a component package\n\
    \tgu list [-clv] <expression>          lists installed components, or components from catalog\n\
    \tgu remove [-0fxv] <id>               uninstalls a component\n\
    \tgu update [-x] [<ver>] [<param>]     upgrades to recent GraalVM\n\
    \tgu rebuild-images                    rebuilds native images. Use -h for detailed usage\n\
\n\
    Common options:\n\
    \t--auto-yes\n\
    \t-A      say YES or ACCEPT to all questions\n\
    \t--catalog\n\
    \t-c      treat parameters as component IDs from catalog of GraalVM components. This is the default.\n\
    \t--local-file\n\
    \t-L      treat parameters as local filenames of packaged components.\n\
    \t--debug\n\
    \t-d      debugging. Prints stacktraces, ...\n\
    \t--help\n\
    \t-h      print help.\n\
    \t--no-progress\n\
    \t-n      do not display download progress.\n\
    \t--non-interactive\n\
    \t-N      noninteractive mode. Fail when input is required.\n\
    \t--url\n\
    \t-u      interpret parameters as URLs of packaged components.\n\
    \t--verbose\n\
    \t-v      be verbose. Prints versions and dependency info.\n\
{0}\n\
    Use \n\
    \tgu <command> -h\n\
    to get specific help.

INFO_UsageExtensions=\n\
    Additonal options:\n\{0}\n    


ERROR_MissingCommand=No command given.
ERROR_UnknownCommand=Unknown command: {0}
# {0} - option, including the leading -
# {1} - command 
ERROR_UnsupportedOption=Command {1} does not support option -{0}
ERROR_CommandWithNoOptions=Command {1} does not support any options
ERROR_UnsupportedGlobalOption=Unknown option: -{0}
ERROR_OptionNeedsParameter=Missing required parameter for option {0}
ERROR_MissingCommand=Missing command.
ERROR_CannotFindPath=File not found: {0}
ERROR_InternalError=Internal error: {0}
ERROR_NoGraalVMDirectory=Could not find GraalVM installation directory.
ERROR_MissingParameter=Missing parameter for command {0}
ERROR_ReadingComponentRegistry=Error loading component registry. 
ERROR_MissingFile=Missing file: {0}
ERROR_CorruptedRelease=Release file corrupted in GraalVM installation at: {0}
ERROR_ReleaseSourceRevisions=Could not parse source revisions in: {0}
ERROR_ReadingRealeaseFile=Error accessing release file {0}: {1}
ERROR_AmbiguousCommand=Command {0} is ambiguous. Could be {1} or {2}
ERROR_InvalidGraalVMDirectory=The GraalVM directory {0} is invalid.
ERROR_MultipleSourcesUnsupported=The Updater cannot download from catalog and from specific URL at the same time. \
    Please run the Updater separately for components from a catalog and components from custom URLs.
INSTALLER_Error=Error: {0}
# INSTALLER_InvalidCatalogURL=Catalog URL is invalid: {0}
# {0} - filename
ERROR_UnknownFileFormat=Unknown format.
ERROR_MustBecomeUser=Insufficient privileges for administration of the GraalVM installation. \
    You need to become "{0}" user in order to perform administrative tasks on GraalVM. \n\
    NOTE: depending on your operating system, you may need to use OS tools to install or uninstall GraalVM components.
ERROR_MustBecomeAdmin=Insufficient privileges for administration of the GraalVM installation. \
    You need to operate as system administrator in order to perform administrative tasks on GraalVM. \n\
    NOTE: depending on your operating system, you may need to use OS tools to install or uninstall GraalVM components.
STORAGE_CorruptedComponentStorage=Component metadata storage is corrupted.
STORAGE_InvalidReleaseFile=Invalid GraalVM release file.


INSTALLER_IOException=I/O error occured: {0}
INSTALLER_FailError={0}
INSTALLER_FileDoesNotExist=File does not exist: {0}
INSTALLER_FileExists=File already exists: {0}
INSTALLER_DirectoryNotEmpty=Directory is not empty: {0}
INSTALLER_AccessDenied=Permission denied: {0}
INSTALLER_InvalidMetadata=Invalid component metadata or corrupted component package
INSTALLER_InternalError=Internal error occured: {0}

REGISTRY_ReadingComponentList=Error reading component list: {0}
REGISTRY_ReadingComponentMetadata=Error reading metadata of component {0}: {1}

INSTALL_Capability_graalvm_version=Graal Version
INSTALL_Capability_os_arch=Architecture
INSTALL_Capability_os_name=Operating System


VERIFY_VerboseCheckRequirements=Checking requirements of component {1} ({0}), version {2}
VERIFY_VerboseCapability=\tRequires {0} = {1}, GraalVM provides: {2}
VERIFY_VerboseCapabilityNone=None
VERIFY_ComponentExists=The same component {0} ({1}) is already installed in version {2}
VERIFY_Dependency_Failed=Component {0} could not be installed. It requires {1} {2}, but the GraalVM provides {3}
VERIFY_CapabilityMissing=None
VERIFY_UpdateGraalVM=Newer GraalVM is required for Component {0}, install GraalVM at least {1}. The current version is {2}
VERIFY_ObsoleteGraalVM=Component {0} requires older GraalVM {1}, the current version is {2}. Component cannot be installed.

URL_InvalidDownloadURL=Invalid download URL {0}: {1}
URL_ErrorDownloadingNotExist=Component is not accessible at URL {0}
URL_ErrorDownloadingComponent=Error downloading component from {0}: {1}

COMPONENT_Ambiguous=Component id {0} is ambiguous. Please use qualfied IDs.
COMPONENT_AmbiguousIdFound=Component id {0} is ambiguous. It may match {0} or {1}. Please use qualified IDs.

# {0} - error message
ERROR_RecordLicenseAccepted=WARNING: Could not write license acceptance: {0}
ERROR_UserInput=User input error: {0}
ERROR_Aborted=Aborted.
ERROR_SoftwareChannelBroken=Could not initialize software channel: {0}
ERROR_NoninteractiveInput=Installation in non-interactive mode required user input and was aborted.

NAME_GraalCoreComponent=GraalVM Core

VERSION_UnknownVersion1=Unknown version: {0}
<<<<<<< HEAD
VERSION_UnknownVersion2=Unknown version: {0}, try to refine build, e.g. {1}
=======
VERSION_UnknownVersion2=Unknown version: {0}, try to refine build, e.g. {1}

FILE_DeleteFailed=Delete of {0} failed: {1}.
FILE_ErrorRestoringPermissions=Error restoring permissions for {0}: {1}
FILE_CannotDeleteFileTryDelayed=Could not delete file or directory {0}, will try later: {1}
FILE_CannotInstallFileTryDelayed=Could not replace file {0}, will try later: {1}
FILE_CannotDeleteParentTryDelayed=Could not delete parent directory {0}, will try later.
>>>>>>> b0319913
<|MERGE_RESOLUTION|>--- conflicted
+++ resolved
@@ -122,14 +122,10 @@
 NAME_GraalCoreComponent=GraalVM Core
 
 VERSION_UnknownVersion1=Unknown version: {0}
-<<<<<<< HEAD
-VERSION_UnknownVersion2=Unknown version: {0}, try to refine build, e.g. {1}
-=======
 VERSION_UnknownVersion2=Unknown version: {0}, try to refine build, e.g. {1}
 
 FILE_DeleteFailed=Delete of {0} failed: {1}.
 FILE_ErrorRestoringPermissions=Error restoring permissions for {0}: {1}
 FILE_CannotDeleteFileTryDelayed=Could not delete file or directory {0}, will try later: {1}
 FILE_CannotInstallFileTryDelayed=Could not replace file {0}, will try later: {1}
-FILE_CannotDeleteParentTryDelayed=Could not delete parent directory {0}, will try later.
->>>>>>> b0319913
+FILE_CannotDeleteParentTryDelayed=Could not delete parent directory {0}, will try later.