--- conflicted
+++ resolved
@@ -104,10 +104,7 @@
      * ID of the native-image component.
      */
     public static final String NATIVE_IMAGE_ID = "native-image";
-<<<<<<< HEAD
-=======
 
     public static final String ENV_DELETE_LIST = "GU_POST_DELETE_LIST"; // NOI18N
     public static final String ENV_COPY_CONTENTS = "GU_POST_COPY_CONTENTS"; // NOI18N
->>>>>>> b0319913
 }