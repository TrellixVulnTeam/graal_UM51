/*
 * Copyright (c) 2018, 2019, Oracle and/or its affiliates. All rights reserved.
 * DO NOT ALTER OR REMOVE COPYRIGHT NOTICES OR THIS FILE HEADER.
 *
 * This code is free software; you can redistribute it and/or modify it
 * under the terms of the GNU General Public License version 2 only, as
 * published by the Free Software Foundation.  Oracle designates this
 * particular file as subject to the "Classpath" exception as provided
 * by Oracle in the LICENSE file that accompanied this code.
 *
 * This code is distributed in the hope that it will be useful, but WITHOUT
 * ANY WARRANTY; without even the implied warranty of MERCHANTABILITY or
 * FITNESS FOR A PARTICULAR PURPOSE.  See the GNU General Public License
 * version 2 for more details (a copy is included in the LICENSE file that
 * accompanied this code).
 *
 * You should have received a copy of the GNU General Public License version
 * 2 along with this work; if not, write to the Free Software Foundation,
 * Inc., 51 Franklin St, Fifth Floor, Boston, MA 02110-1301 USA.
 *
 * Please contact Oracle, 500 Oracle Parkway, Redwood Shores, CA 94065 USA
 * or visit www.oracle.com if you need additional information or have any
 * questions.
 */
package org.graalvm.component.installer.model;

import java.io.IOException;
import java.nio.file.NoSuchFileException;
import java.util.ArrayList;
import java.util.Collection;
import java.util.Collections;
import java.util.Date;
import java.util.HashMap;
import java.util.HashSet;
import java.util.LinkedHashMap;
import java.util.List;
import java.util.Locale;
import java.util.Map;
import java.util.MissingResourceException;
import java.util.Set;
import org.graalvm.component.installer.CommonConstants;
import org.graalvm.component.installer.ComponentCollection;
import org.graalvm.component.installer.FailedOperationException;
import org.graalvm.component.installer.Feedback;
import org.graalvm.component.installer.Version;

/**
 * Models catalog of installed components. Works closely with {@link ComponentStorage} which handles
 * serialization.
 */
public final class ComponentRegistry implements ComponentCollection {
    private final ManagementStorage storage;
    private final Feedback env;

    /**
     * All components have been loaded.
     */
    private boolean allLoaded;

    /**
     * Indexes files path -> component(s).
     */
    private Map<String, Collection<String>> fileIndex;

    /**
     * For each component ID, a list of components, in their ascending Version order.
     */
    private Map<String, ComponentInfo> components = new HashMap<>();
    private Map<String, String> graalAttributes;
    private Map<String, Collection<String>> replacedFiles;
    private Set<String> componentDirectories;

    /**
     * True, if replaced files have been changed.
     */
    private boolean replaceFilesChanged;

    /**
     * Allows update to a newer distribution, not just patches. This will cause components from
     * newer GraalVM distributions to be accepted, even though it means a reinstall. Normally just
     * minor patches are accepted so the current component can be replaced.
     */
    private boolean allowDistUpdate;

    public ComponentRegistry(Feedback env, ManagementStorage storage) {
        this.storage = storage;
        this.env = env;
    }

    public boolean compatibleVersion(Version v) {
        Version gv = getGraalVersion();
        if (allowDistUpdate) {
            return gv.updatable().equals(v.updatable());
        } else {
            return gv.onlyVersion().equals(v.installVersion());
        }
    }

    /**
     * @return True, if components from newer distributions are allowed.
     */
    public boolean isAllowDistUpdate() {
        return allowDistUpdate;
    }

    /**
     * Enables components from newer distributions.
     * 
     * @param allowDistUpdate
     */
    @Override
    public void setAllowDistUpdate(boolean allowDistUpdate) {
        this.allowDistUpdate = allowDistUpdate;
    }

    @Override
    public ComponentInfo findComponent(String id, Version.Match vm) {
        return findComponent(id);
    }

    @Override
    public ComponentInfo findComponent(String idspec) {
        Version.Match[] vmatch = new Version.Match[1];
        String id = Version.idAndVersion(idspec, vmatch);
        if (!allLoaded) {
            return loadSingleComponent(id, false, false);
        }
        ComponentInfo ci = components.get(id);
        if (ci != null) {
            return ci;
        }
        String fullId = findAbbreviatedId(id);
        return fullId == null ? null : components.get(fullId);
    }

    private String findAbbreviatedId(String id) {
        String candidate = null;
        String lcid = id.toLowerCase(Locale.ENGLISH);
        String end = "." + lcid; // NOI18N
        for (String s : getComponentIDs()) {
<<<<<<< HEAD
            String lcs = s.toLowerCase();
            if (lcs.equals(lcid)) {
                return s;
            }
            if (lcs.toLowerCase().endsWith(end)) {
=======
            String lcs = s.toLowerCase(Locale.ENGLISH);
            if (lcs.equals(lcid)) {
                return s;
            }
            if (lcs.endsWith(end)) {
>>>>>>> b0319913
                if (candidate != null) {
                    throw env.failure("COMPONENT_AmbiguousIdFound", null, candidate, s);
                }
                candidate = s;
            }
        }
        return candidate;
    }

    public Map<String, String> getGraalCapabilities() {
        if (graalAttributes != null) {
            return graalAttributes;
        }
        graalAttributes = storage.loadGraalVersionInfo();
        return graalAttributes;
    }

    @Override
    public Collection<String> getComponentIDs() {
        if (!allLoaded) {
            try {
                return storage.listComponentIDs();
            } catch (IOException ex) {
                throw env.failure("REGISTRY_ReadingComponentList", ex, ex.getLocalizedMessage());
            }
        } else {
            return Collections.unmodifiableCollection(components.keySet());
        }
    }

    public void removeComponent(ComponentInfo info) throws IOException {
        replaceFilesChanged = false;
        buildFileIndex();
        String id = info.getId();
        for (String p : info.getPaths()) {
            Collection<String> compIds = fileIndex.get(p);
            if (compIds != null && compIds.remove(id)) {
                replaceFilesChanged = true;
                if (compIds.isEmpty()) {
                    fileIndex.remove(p);
                    componentDirectories.remove(p);
                }
            }
        }
        if (allLoaded) {
            components.remove(id);
        }
        storage.deleteComponent(id);
        updateReplacedFiles();
    }

    /**
     * Adds a Component to the registry. Will not save info, but will merge component information
     * with the rest.
     * 
     * @param info
     */
    public void addComponent(ComponentInfo info) throws IOException {
        replaceFilesChanged = false;
        // includes load all components
        buildFileIndex();
        String id = info.getId();
        for (String p : info.getPaths()) {
            Collection<String> compIds = fileIndex.computeIfAbsent(p, (k) -> new HashSet<>());
            replaceFilesChanged |= !compIds.isEmpty();
            compIds.add(id);
            if (p.endsWith("/")) {
                componentDirectories.add(p);
            }
        }
        if (allLoaded) {
            addComponentToCache(info);
        }
        storage.saveComponent(info);
        updateReplacedFiles();
    }

    private void addComponentToCache(ComponentInfo info) {
        String id = info.getId();
        ComponentInfo old = components.put(id, info);
        if (old != null) {
            throw new IllegalStateException("Replacing existing component");
        }
    }

    private void computeReplacedFiles() {
        Map<String, Collection<String>> shared = new LinkedHashMap<>();
        List<String> keys = new ArrayList<>(fileIndex.keySet());
        Collections.sort(keys);
        for (String p : keys) {
            Collection<String> compIds = fileIndex.get(p);
            if (compIds != null && compIds.size() > 1) {
                shared.put(p, compIds);
            }
        }
        this.replacedFiles = shared;
    }

    private void updateReplacedFiles() throws IOException {
        if (!replaceFilesChanged) {
            return;
        }
        computeReplacedFiles();
        storage.updateReplacedFiles(replacedFiles);
    }

    public List<String> getPreservedFiles(ComponentInfo info) {
        buildFileIndex();

        List<String> result = new ArrayList<>();
        for (String p : info.getPaths()) {
            Collection<String> compIds = fileIndex.get(p);
            if (compIds != null && compIds.size() > 1) {
                result.add(p);
            }
        }
        // we should preserve this one
        result.add(CommonConstants.PATH_COMPONENT_STORAGE);
        return result;
    }

    public List<String> getOwners(String p) {
        buildFileIndex();
        Collection<String> compIds = fileIndex.get(p);
        if (compIds == null) {
            return Collections.emptyList();
        }
        List<String> ret = new ArrayList<>(compIds);
        Collections.sort(ret);
        return ret;
    }

    public boolean isReplacedFilesChanged() {
        return replaceFilesChanged;
    }

    private void loadAllComponents() {
        if (allLoaded) {
            return;
        }
        String currentId = null;
        try {
            Collection<String> ids = storage.listComponentIDs();
            components = new HashMap<>();
            for (String id : ids) {
                loadSingleComponent(id, true);
            }
            allLoaded = true;
        } catch (IOException ex) {
            throw env.failure("REGISTRY_ReadingComponentMetadata", ex, currentId, ex.getLocalizedMessage());
        }
    }

    public ComponentInfo loadSingleComponent(String id, boolean filelist) {
        return loadSingleComponent(id, filelist, false);
    }

    @Override
    public Collection<ComponentInfo> loadComponents(String id, Version.Match selector, boolean filelist) {
        ComponentInfo ci = loadSingleComponent(id, filelist);
        return ci == null ? null : Collections.singletonList(ci);
    }

    ComponentInfo loadSingleComponent(String id, boolean filelist, boolean notFoundFailure) {
        String fid = findAbbreviatedId(id);
        if (fid == null) {
            if (notFoundFailure) {
                throw env.failure("REMOTE_UnknownComponentId", null, id);
            } else {
                return null;
            }
        }
        ComponentInfo info = components.get(fid);
        if (info != null) {
            return info;
        }
        String cid = id;
        try {
            Collection<ComponentInfo> infos = storage.loadComponentMetadata(fid);
            if (infos == null || infos.isEmpty()) {
                if (notFoundFailure) {
                    throw env.failure("REMOTE_UnknownComponentId", null, id);
                }
                return null;
            }
            if (infos.size() != 1) {
                throw new IllegalArgumentException("Wrong storage");
            }
            info = infos.iterator().next();
            cid = info.getId(); // may change if id was an abbreviation
            if (filelist) {
                storage.loadComponentFiles(info);
                components.put(cid, info);
            }
        } catch (NoSuchFileException ex) {
            return null;
        } catch (IOException ex) {
            throw env.failure("REGISTRY_ReadingComponentMetadata", ex, id, ex.getLocalizedMessage(), fid);
        }
        return info;
    }

    private void buildFileIndex() {
        // first load all the components
        if (fileIndex != null) {
            return;
        }
        loadAllComponents();
        componentDirectories = new HashSet<>();
        fileIndex = new HashMap<>();
        for (ComponentInfo nfo : components.values()) {
            for (String path : nfo.getPaths()) {
                if (path.endsWith("/")) {
                    componentDirectories.add(path);
                }
                fileIndex.computeIfAbsent(path, (k) -> new ArrayList<>()).add(nfo.getId());
            }
        }
        computeReplacedFiles();
    }

    public List<String> getReplacedFiles(String path) {
        buildFileIndex();
        Collection<String> l = replacedFiles.get(path);
        if (l == null) {
            return Collections.emptyList();
        }
        List<String> ret = new ArrayList<>(l);
        Collections.sort(ret);
        return ret;
    }

    /**
     * Computes a set of directories created by components.
     * 
     * @return set of directories created by components
     */
    public Set<String> getComponentDirectories() {
        buildFileIndex();
        return componentDirectories;
    }

    public String localizeCapabilityName(String s) {
        String capName = "INSTALL_Capability_" + s.toLowerCase();
        String dispCapName;
        try {
            dispCapName = env.l10n(capName);
        } catch (MissingResourceException ex) {
            // some additional header
            dispCapName = s;
        }
        return dispCapName;
    }

    @Override
    public String shortenComponentId(ComponentInfo info) {
        String id = info.getId();
        if (id.startsWith(CommonConstants.GRAALVM_CORE_PREFIX)) {
            int l = CommonConstants.GRAALVM_CORE_PREFIX.length();
            if (id.length() == l) {
                return CommonConstants.GRAALVM_CORE_SHORT_ID;
            }
            if (id.charAt(l) != '.' && id.length() > l + 1) {
                return id;
            }
            String shortId = id.substring(l + 1);
            try {
                ComponentInfo reg = findComponent(shortId);
                if (reg == null || reg.getId().equals(id)) {
                    return shortId;
                }
            } catch (FailedOperationException ex) {
                // ambiguous, ignore
            }
        }
        return id;
    }

    public Date isLicenseAccepted(ComponentInfo info, String id) {
        return storage.licenseAccepted(info, id);
    }

    public void acceptLicense(ComponentInfo info, String id, String text) {
        acceptLicense(info, id, text, null);
    }

    public void acceptLicense(ComponentInfo info, String id, String text, Date d) {
        try {
            storage.recordLicenseAccepted(info, id, text, d);
        } catch (IOException ex) {
            env.error("ERROR_RecordLicenseAccepted", ex, ex.getLocalizedMessage());
        }
    }

    private Version graalVer;

    public Version getGraalVersion() {
        if (graalVer == null) {
            graalVer = Version.fromString(getGraalCapabilities().get(CommonConstants.CAP_GRAALVM_VERSION));
        }
        return graalVer;
    }

    public Map<String, Collection<String>> getAcceptedLicenses() {
        return storage.findAcceptedLicenses();
    }

    public String licenseText(String licId) {
        return storage.licenseText(licId);
    }

    public boolean isMacOsX() {
        return storage.loadGraalVersionInfo().get("os_name").toLowerCase().contains("macos");
    }

    public void verifyAdministratorAccess() throws IOException {
        storage.saveComponent(null);
    }
}<|MERGE_RESOLUTION|>--- conflicted
+++ resolved
@@ -138,19 +138,11 @@
         String lcid = id.toLowerCase(Locale.ENGLISH);
         String end = "." + lcid; // NOI18N
         for (String s : getComponentIDs()) {
-<<<<<<< HEAD
-            String lcs = s.toLowerCase();
-            if (lcs.equals(lcid)) {
-                return s;
-            }
-            if (lcs.toLowerCase().endsWith(end)) {
-=======
             String lcs = s.toLowerCase(Locale.ENGLISH);
             if (lcs.equals(lcid)) {
                 return s;
             }
             if (lcs.endsWith(end)) {
->>>>>>> b0319913
                 if (candidate != null) {
                     throw env.failure("COMPONENT_AmbiguousIdFound", null, candidate, s);
                 }
