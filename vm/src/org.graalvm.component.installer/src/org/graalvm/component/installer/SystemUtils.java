/*
 * Copyright (c) 2018, 2019, Oracle and/or its affiliates. All rights reserved.
 * DO NOT ALTER OR REMOVE COPYRIGHT NOTICES OR THIS FILE HEADER.
 *
 * This code is free software; you can redistribute it and/or modify it
 * under the terms of the GNU General Public License version 2 only, as
 * published by the Free Software Foundation.  Oracle designates this
 * particular file as subject to the "Classpath" exception as provided
 * by Oracle in the LICENSE file that accompanied this code.
 *
 * This code is distributed in the hope that it will be useful, but WITHOUT
 * ANY WARRANTY; without even the implied warranty of MERCHANTABILITY or
 * FITNESS FOR A PARTICULAR PURPOSE.  See the GNU General Public License
 * version 2 for more details (a copy is included in the LICENSE file that
 * accompanied this code).
 *
 * You should have received a copy of the GNU General Public License version
 * 2 along with this work; if not, write to the Free Software Foundation,
 * Inc., 51 Franklin St, Fifth Floor, Boston, MA 02110-1301 USA.
 *
 * Please contact Oracle, 500 Oracle Parkway, Redwood Shores, CA 94065 USA
 * or visit www.oracle.com if you need additional information or have any
 * questions.
 */
package org.graalvm.component.installer;

import java.io.File;
import java.io.IOException;
import java.nio.file.Path;
import java.nio.file.Paths;
import java.nio.file.attribute.AclFileAttributeView;
import java.nio.file.attribute.PosixFileAttributeView;
import java.util.regex.Matcher;
import java.util.regex.Pattern;
import org.graalvm.component.installer.model.ComponentRegistry;

/**
 *
 * @author sdedic
 */
public class SystemUtils {
    /**
     * Path component delimiter.
     */
    public static final char DELIMITER_CHAR = '/'; // NOI18N

    /**
     * Path component delimiter.
     */
    public static final String DELIMITER = "/"; // NOI18N

    private static final String DOT = "."; // NOI18N

    private static final String DOTDOT = ".."; // NOI18N

    private static final String SPLIT_DELIMITER = Pattern.quote(DELIMITER);

    /**
     * Creates a proper {@link Path} from string representation. The string representation uses
     * <b>forward slashes</b> to delimit fileName components.
     * 
     * @param p the fileName specification
     * @return Path instance
     */
    public static Path fromCommonString(String p) {
        String[] comps = p.split(SPLIT_DELIMITER);
        if (comps.length == 1) {
            return Paths.get(comps[0]);
        }
        int l = comps.length - 1;
        String s = comps[0];
        System.arraycopy(comps, 1, comps, 0, l);
        comps[l] = ""; // NOI18N
        return Paths.get(s, comps);
    }

    /**
     * Creates a fileName from user-provided string. It will split the string according to OS
     * fileName component delimiter, then fileName the Path instance
     * 
     * @param p user-provided string, with OS-dependent delimiters
     * @return Path that correspond to the user-supplied string
     */
    public static Path fromUserString(String p) {
        return Paths.get(p);
    }

    /**
     * Sanity check wrapper around {@link Paths#get}. This wrapper checks that the string does NOT
     * contain any fileName component delimiter (slash, backslash).
     * 
     * @param s
     * @return Path that corresponds to the filename
     */
    public static Path fileName(String s) {
        if ((s.indexOf(DELIMITER_CHAR) >= 0) ||
                        ((DELIMITER_CHAR != File.separatorChar) && (s.indexOf(File.separatorChar) >= 0))) {
            throw new IllegalArgumentException(s);
        }
        if (DOT.equals(s) || DOTDOT.equals(s)) {
            throw new IllegalArgumentException(s);
        }
        return Paths.get(s);
    }

    /**
     * Creates a path string using {@link #DELIMITER_CHAR} as a separator. Returns the same values
     * on Windows and UNIXes.
     * 
     * @param p path to convert
     * @return path string
     */
    public static String toCommonPath(Path p) {
        StringBuilder sb = new StringBuilder();
        boolean next = false;
        for (Path comp : p) {
            if (next) {
                sb.append(DELIMITER_CHAR);
            }
            String compS = comp.toString();
            if (File.separatorChar != DELIMITER_CHAR) {
                compS = compS.replace(File.separator, DELIMITER);
            }
            sb.append(compS);
            next = true;
        }
        return sb.toString();
    }

    /**
     * Checks if running on Windows.
     * 
     * @return true, if on Windows.
     */
    public static boolean isWindows() {
        String osName = System.getProperty("os.name"); // NOI18N
        return osName != null && osName.toLowerCase().contains("windows");
    }

    /**
     * Checks if the path is relative and does not go above its root. The path may contain
     * {@code ..} components, but they must not traverse outside the relative subtree.
     * 
     * @param p the path, in common notation (slashes)
     * @return the path
     * @trows IllegalArgumentException if the path is invalid
     */
    public static Path fromCommonRelative(String p) {
        if (p == null) {
            return null;
        }
        return fromArray(checkRelativePath(null, p));
    }

    private static Path fromArray(String[] comps) {
        if (comps.length == 1) {
            return Paths.get(comps[0]);
        }
        int l = comps.length - 1;
        String s = comps[0];
        System.arraycopy(comps, 1, comps, 0, l);
        comps[l] = ""; // NOI18N
        return Paths.get(s, comps);
    }

    public static Path resolveRelative(Path baseDir, String p) {
        if (baseDir == null) {
            return null;
        }
        if (p == null) {
            return null;
        }
        String[] comps = checkRelativePath(baseDir, p);
        return baseDir.resolve(fromArray(comps));
    }

    public static Path fromCommonRelative(Path base, String p) {
        if (p == null) {
            return null;
        } else if (base == null) {
            return fromCommonRelative(p);
        }
        String[] comps = checkRelativePath(base, p);
        return base.resolveSibling(fromArray(comps));
    }

    /**
     * Resolves a relative path against a base, does not allow the path to go above the base root.
     * 
     * @param base base Path
     * @param p path string
     * @throws IllegalArgumentException on invalid path
     */
    public static void checkCommonRelative(Path base, String p) {
        if (p == null) {
            return;
        }
        checkRelativePath(base, p);
    }

    private static String[] checkRelativePath(Path base, String p) {
        if (p.startsWith(DELIMITER)) {
            throw new IllegalArgumentException("Absolute path");
        }
        String[] comps = p.split(SPLIT_DELIMITER);
        int d = base == null ? 0 : base.normalize().getNameCount() - 1;
        int fromIndex = 0;
        int toIndex = 0;
        for (String s : comps) {
            if (s.isEmpty()) {
                fromIndex++;
                continue;
            }
            if (DOTDOT.equals(s)) {
                d--;
                if (d < 0) {
                    throw new IllegalArgumentException("Relative path reaches above root");
                }
            } else {
                d++;
            }
            if (toIndex < fromIndex) {
                comps[toIndex] = comps[fromIndex];
            }
            fromIndex++;
            toIndex++;
        }
        if (fromIndex == toIndex) {
            return comps;
        } else {
            // return without the empty parts
            String[] newcomps = new String[toIndex];
            System.arraycopy(comps, 0, newcomps, 0, toIndex);
            return newcomps;
        }
    }

    private static final Pattern OLD_VERSION_PATTERN = Pattern.compile("([0-9]+\\.[0-9]+(\\.[0-9]+)?(\\.[0-9]+)?)(-([a-z]+)([0-9]+)?)?");

    /**
     * Will transform some widely used formats to RPM-style. Currently it transforms:
     * <ul>
     * <li>1.0.1-dev[.x] => 1.0.1.0-0.dev[.x]
     * <li>1.0.0 => 1.0.0.0
     * </ul>
     * 
     * @param v
     * @return normalized version
     */
    public static String normalizeOldVersions(String v) {
        if (v == null) {
            return null;
        }
        Matcher m = OLD_VERSION_PATTERN.matcher(v);
        if (!m.matches()) {
            return v;
<<<<<<< HEAD
        }
        String numbers = m.group(1);
        String rel = m.group(5);
        String relNo = m.group(6);

        if (numbers.startsWith("0.")) {
            return v;
        }
=======
        }
        String numbers = m.group(1);
        String rel = m.group(5);
        String relNo = m.group(6);

        if (numbers.startsWith("0.")) {
            return v;
        }
>>>>>>> b0319913

        if (rel == null) {
            if (m.group(3) == null) {
                return numbers + ".0";
            } else {
                return numbers;
            }
        } else {
            if (m.group(3) == null) {
                numbers = numbers + ".0";
            }
            return numbers + "-0." + rel + (relNo == null ? "" : "." + relNo);
        }
    }

    public static Path getGraalVMJDKRoot(ComponentRegistry reg) {
        if ("macos".equals(reg.getGraalCapabilities().get(CommonConstants.CAP_OS_NAME))) {
            return Paths.get("Contents", "Home");
        } else {
            return Paths.get("");
        }
    }

    /**
     * Finds a file owner. On POSIX systems, returns owner of the file. On Windows (ACL fs view)
     * returns the owner principal's name.
     * 
     * @param file the file to test
     * @return owner name
     */
    public static String findFileOwner(Path file) throws IOException {
        PosixFileAttributeView posix = file.getFileSystem().provider().getFileAttributeView(file, PosixFileAttributeView.class);
        if (posix != null) {
            return posix.getOwner().getName();
        }
        AclFileAttributeView acl = file.getFileSystem().provider().getFileAttributeView(file, AclFileAttributeView.class);
        if (acl != null) {
            return acl.getOwner().getName();
        }
        return null;
    }

    static boolean licenseTracking = false;

    public static boolean isLicenseTrackingEnabled() {
        return licenseTracking;
    }
}<|MERGE_RESOLUTION|>--- conflicted
+++ resolved
@@ -254,7 +254,6 @@
         Matcher m = OLD_VERSION_PATTERN.matcher(v);
         if (!m.matches()) {
             return v;
-<<<<<<< HEAD
         }
         String numbers = m.group(1);
         String rel = m.group(5);
@@ -263,16 +262,6 @@
         if (numbers.startsWith("0.")) {
             return v;
         }
-=======
-        }
-        String numbers = m.group(1);
-        String rel = m.group(5);
-        String relNo = m.group(6);
-
-        if (numbers.startsWith("0.")) {
-            return v;
-        }
->>>>>>> b0319913
 
         if (rel == null) {
             if (m.group(3) == null) {
