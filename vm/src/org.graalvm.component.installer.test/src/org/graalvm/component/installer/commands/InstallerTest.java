--- conflicted
+++ resolved
@@ -90,11 +90,7 @@
         componentJarFile = new JarArchive(jf);
 
         loader.loadPaths();
-<<<<<<< HEAD
-        installer = new Installer(fb(), componentInfo, registry, registry, componentJarFile);
-=======
         installer = new Installer(fb(), fileOps, componentInfo, registry, registry, componentJarFile);
->>>>>>> b0319913
         installer.setInstallPath(targetPath);
         installer.setLicenseRelativePath(SystemUtils.fromCommonRelative(loader.getLicensePath()));
     }
@@ -959,10 +955,6 @@
 
         assertFalse(Files.exists(rubyMeta));
         assertFalse(Files.exists(pythonList));
-<<<<<<< HEAD
-
-        assertTrue(Files.exists(other));
-=======
 
         assertTrue(Files.exists(other));
     }
@@ -1015,6 +1007,5 @@
         // one directory is post-moved
         String l = blockedFile.getParent().toString() + "|" + copyDir.toString();
         assertEquals(l, Files.readAllLines(copiedFiles).get(0));
->>>>>>> b0319913
     }
 }