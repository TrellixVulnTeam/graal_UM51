--- conflicted
+++ resolved
@@ -414,8 +414,6 @@
         inst.execute();
     }
 
-<<<<<<< HEAD
-=======
     private static final String BLOCKED_CONTENT = "This is a blocked file"; // NOI18N
     private static final String INSTALL_CONTENT = "#!/usr/bin/env bash"; // NOI18N
 
@@ -459,5 +457,4 @@
         assertEquals(INSTALL_CONTENT, Files.readAllLines(copyFile).get(0));
     }
 
->>>>>>> b0319913
 }