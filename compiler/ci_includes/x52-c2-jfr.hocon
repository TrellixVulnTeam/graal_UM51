--- conflicted
+++ resolved
@@ -18,10 +18,6 @@
   ${x52.c2-tmpfs10g-jfr} ${bench-scala-dacapo-jfr}   ${oraclejdk8} { targets: [bench, weekly], name: "bench-compiler-scala-dacapo-linux-x52-c2-jfr" }
   ${x52.c2-jfr} ${bench-specjvm2008-Single-jfr}      ${oraclejdk8} { targets: [bench, weekly], name: "bench-compiler-specjvm2008-Single-linux-x52-c2-jfr" }
   ${x52.c2-jfr} ${bench-specjbb2015-jfr}             ${oraclejdk8} { targets: [bench, weekly], name: "bench-compiler-specjbb2015-linux-x52-c2-jfr" }
-<<<<<<< HEAD
-  ${x52.c2-jfr} ${bench-renaissance-jfr}             ${oraclejdk8} { targets: [bench, weekly], name: "bench-compiler-renaissance-linux-x52-c2-jfr" }
-=======
   ${x52.c2-jfr} ${bench-renaissance-jfr}      ${oraclejdk8} { targets: [bench, weekly], name: "bench-compiler-renaissance-linux-x52-c2-jfr" }
   ${x52.c2-jfr} ${bench-renaissance-legacy-jfr}      ${oraclejdk8} { targets: [bench, weekly], name: "bench-compiler-renaissance-legacy-linux-x52-c2-jfr" }
->>>>>>> b0319913
 ]