x52.c2 : {
  capabilities: [linux, x52, no_frequency_scaling]
  environment : {
    JVM_CONFIG   : "default"
    JVM          : "server"
    MACHINE_NAME : "x52"
    }
}

x52.c2-tmpfs10g : ${x52.c2} {
  capabilities: [linux, x52, no_frequency_scaling, tmpfs10g]
}

bench-dacapo-hwloc-forks-c2 : ${bench-dacapo-hwloc} ${weeklys-bench-notifications} {
  targets: [bench, weekly],
  setup: ${fork-counts.setup} ${bench-dacapo-hwloc.setup}
  timelimit: "01:45:00"
  environment : ${bench-dacapo-hwloc.environment} ${fork-counts.environment} ${bench-perftag.environment}  {
    FORK_COUNT_FILE: "${FORK_COUNTS_DIRECTORY}/dacapo_forks.json"
  }
}

bench-scala-dacapo-hwloc-forks-c2 : ${bench-scala-dacapo-hwloc} ${weeklys-bench-notifications} {
  targets: [bench, weekly],
  setup: ${fork-counts.setup} ${bench-scala-dacapo-hwloc.setup}
  timelimit: "03:30:00"
  environment : ${bench-scala-dacapo-hwloc.environment} ${fork-counts.environment} ${bench-perftag.environment}  {
    FORK_COUNT_FILE: "${FORK_COUNTS_DIRECTORY}/scala_dacapo_forks.json"
  }
}

bench-specjvm2008-Single-forks-c2-batch0 : ${bench-specjvm2008-Single} ${weeklys-bench-notifications} {
  targets: [bench, weekly],
  setup: ${fork-counts.setup} ${bench-specjvm2008-Single.setup}
  timelimit: "06:00:00"
  environment : ${bench-specjvm2008-Single.environment} ${fork-counts.environment} ${bench-perftag.environment} {
    FORK_COUNT_FILE: "${FORK_COUNTS_DIRECTORY}/specjvm2008_forks_batch0.json"
  }
}

bench-specjvm2008-Single-forks-c2-batch1 : ${bench-specjvm2008-Single} ${weeklys-bench-notifications} {
  targets: [bench, weekly],
  setup: ${fork-counts.setup} ${bench-specjvm2008-Single.setup}
  timelimit: "06:00:00"
  environment : ${bench-specjvm2008-Single.environment} ${fork-counts.environment} ${bench-perftag.environment} {
    FORK_COUNT_FILE: "${FORK_COUNTS_DIRECTORY}/specjvm2008_forks_batch1.json"
  }
}

bench-specjvm2008-Single-forks-c2-batch2 : ${bench-specjvm2008-Single} ${weeklys-bench-notifications} {
  targets: [bench, weekly],
  setup: ${fork-counts.setup} ${bench-specjvm2008-Single.setup}
  timelimit: "06:00:00"
  environment : ${bench-specjvm2008-Single.environment} ${fork-counts.environment} ${bench-perftag.environment} {
    FORK_COUNT_FILE: "${FORK_COUNTS_DIRECTORY}/specjvm2008_forks_batch2.json"
  }
}

bench-specjvm2008-Single-forks-c2-batch3 : ${bench-specjvm2008-Single} ${weeklys-bench-notifications} {
  targets: [bench, weekly],
  setup: ${fork-counts.setup} ${bench-specjvm2008-Single.setup}
  timelimit: "06:00:00"
  environment : ${bench-specjvm2008-Single.environment} ${fork-counts.environment} ${bench-perftag.environment} {
    FORK_COUNT_FILE: "${FORK_COUNTS_DIRECTORY}/specjvm2008_forks_batch3.json"
  }
}

bench-specjvm2008-Single-forks-c2-batch4 : ${bench-specjvm2008-Single} ${weeklys-bench-notifications} {
  targets: [bench, weekly],
  setup: ${fork-counts.setup} ${bench-specjvm2008-Single.setup}
  timelimit: "06:00:00"
  environment : ${bench-specjvm2008-Single.environment} ${fork-counts.environment} ${bench-perftag.environment} {
    FORK_COUNT_FILE: "${FORK_COUNTS_DIRECTORY}/specjvm2008_forks_batch4.json"
  }
}

bench-renaissance-hwloc-forks-c2 : ${bench-renaissance-hwloc} ${weeklys-bench-notifications} {
  targets: [bench, weekly],
  setup: ${fork-counts.setup} ${bench-renaissance-hwloc.setup}
  timelimit: "06:30:00"
  environment : ${bench-renaissance-hwloc.environment} ${fork-counts.environment} ${bench-perftag.environment} {
    FORK_COUNT_FILE: "${FORK_COUNTS_DIRECTORY}/renaissance_forks.json"
  }
}

bench-renaissance-legacy-hwloc-forks-c2-batch0 : ${bench-renaissance-legacy-hwloc} ${weeklys-bench-notifications} {
  targets: [bench, weekly],
  setup: ${fork-counts.setup} ${bench-renaissance-legacy-hwloc.setup}
  timelimit: "06:30:00"
  environment : ${bench-renaissance-legacy-hwloc.environment} ${fork-counts.environment} ${bench-perftag.environment} {
    FORK_COUNT_FILE: "${FORK_COUNTS_DIRECTORY}/renaissance_legacy_forks_batch0.json"
  }
}
bench-renaissance-legacy-hwloc-forks-c2-batch1 : ${bench-renaissance-legacy-hwloc} ${weeklys-bench-notifications} {
  targets: [bench, weekly],
  setup: ${fork-counts.setup} ${bench-renaissance-legacy-hwloc.setup}
  timelimit: "06:30:00"
  environment : ${bench-renaissance-legacy-hwloc.environment} ${fork-counts.environment} ${bench-perftag.environment} {
    FORK_COUNT_FILE: "${FORK_COUNTS_DIRECTORY}/renaissance_legacy_forks_batch1.json"
  }
}
bench-renaissance-legacy-hwloc-forks-c2-batch2 : ${bench-renaissance-legacy-hwloc} ${weeklys-bench-notifications} {
  targets: [bench, weekly],
  setup: ${fork-counts.setup} ${bench-renaissance-legacy-hwloc.setup}
  timelimit: "06:30:00"
  environment : ${bench-renaissance-legacy-hwloc.environment} ${fork-counts.environment} ${bench-perftag.environment} {
    FORK_COUNT_FILE: "${FORK_COUNTS_DIRECTORY}/renaissance_legacy_forks_batch2.json"
  }
}
bench-renaissance-legacy-hwloc-forks-c2-batch3 : ${bench-renaissance-legacy-hwloc} ${weeklys-bench-notifications} {
  targets: [bench, weekly],
  setup: ${fork-counts.setup} ${bench-renaissance-legacy-hwloc.setup}
  timelimit: "06:30:00"
  environment : ${bench-renaissance-legacy-hwloc.environment} ${fork-counts.environment} ${bench-perftag.environment} {
    FORK_COUNT_FILE: "${FORK_COUNTS_DIRECTORY}/renaissance_legacy_forks_batch3.json"
  }
}

bench-specjbb2005-forks-c2 : ${bench-specjbb2005} ${weeklys-bench-notifications} {
  targets: [bench, weekly],
  setup: ${fork-counts.setup} ${bench-specjbb2005.setup}
  timelimit: "20:00:00"
  environment : ${bench-specjbb2005.environment} ${fork-counts.environment} ${bench-perftag.environment} {
    FORK_COUNT_FILE: "${FORK_COUNTS_DIRECTORY}/specjbb2005_forks.json"
  }
}

bench-specjbb2015-forks-c2 : ${bench-specjbb2015} ${weeklys-bench-notifications} {
  targets: [bench, weekly],
  setup: ${fork-counts.setup} ${bench-specjbb2015.setup}
  timelimit: "20:00:00"
  environment : ${bench-specjbb2015.environment} ${fork-counts.environment} ${bench-perftag.environment} {
    FORK_COUNT_FILE: "${FORK_COUNTS_DIRECTORY}/specjbb2015_forks.json"
  }
}

builds += [
<<<<<<< HEAD
  ${x52.c2-tmpfs10g} ${bench-dacapo-hwloc-forks-c2}                   ${oraclejdk8} { name: "bench-forks-compiler-dacapo-linux-x52-c2" }
  ${x52.c2-tmpfs10g} ${bench-scala-dacapo-hwloc-forks-c2}             ${oraclejdk8} { name: "bench-forks-compiler-scala-dacapo-linux-x52-c2" }
  ${x52.c2} ${bench-specjvm2008-Single-forks-c2-batch0}               ${oraclejdk8} { name: "bench-forks-compiler-specjvm2008-Single-linux-x52-c2-batch0" }
  ${x52.c2} ${bench-specjvm2008-Single-forks-c2-batch1}               ${oraclejdk8} { name: "bench-forks-compiler-specjvm2008-Single-linux-x52-c2-batch1" }
  ${x52.c2} ${bench-specjvm2008-Single-forks-c2-batch2}               ${oraclejdk8} { name: "bench-forks-compiler-specjvm2008-Single-linux-x52-c2-batch2" }
  ${x52.c2} ${bench-specjvm2008-Single-forks-c2-batch3}               ${oraclejdk8} { name: "bench-forks-compiler-specjvm2008-Single-linux-x52-c2-batch3" }
  ${x52.c2} ${bench-specjvm2008-Single-forks-c2-batch4}               ${oraclejdk8} { name: "bench-forks-compiler-specjvm2008-Single-linux-x52-c2-batch4" }
  ${x52.c2-tmpfs10g} ${bench-renaissance-hwloc-forks-c2-batch0}       ${oraclejdk8} { name: "bench-forks-compiler-renaissance-linux-x52-c2-batch0" }
  ${x52.c2-tmpfs10g} ${bench-renaissance-hwloc-forks-c2-batch1}       ${oraclejdk8} { name: "bench-forks-compiler-renaissance-linux-x52-c2-batch1" }
  ${x52.c2-tmpfs10g} ${bench-renaissance-hwloc-forks-c2-batch2}       ${oraclejdk8} { name: "bench-forks-compiler-renaissance-linux-x52-c2-batch2" }
  ${x52.c2-tmpfs10g} ${bench-renaissance-hwloc-forks-c2-batch3}       ${oraclejdk8} { name: "bench-forks-compiler-renaissance-linux-x52-c2-batch3" }
  ${x52.c2} ${bench-specjbb2005-forks-c2}                             ${oraclejdk8} { name: "bench-forks-compiler-specjbb2005-linux-x52-c2" }
  ${x52.c2} ${bench-specjbb2015-forks-c2}                             ${oraclejdk8} { name: "bench-forks-compiler-specjbb2015-linux-x52-c2" }
=======
  ${x52.c2-tmpfs10g} ${bench-dacapo-hwloc-forks-c2}                     ${oraclejdk8} { name: "bench-forks-compiler-dacapo-linux-x52-c2" }
  ${x52.c2-tmpfs10g} ${bench-scala-dacapo-hwloc-forks-c2}               ${oraclejdk8} { name: "bench-forks-compiler-scala-dacapo-linux-x52-c2" }
  ${x52.c2} ${bench-specjvm2008-Single-forks-c2-batch0}                 ${oraclejdk8} { name: "bench-forks-compiler-specjvm2008-Single-linux-x52-c2-batch0" }
  ${x52.c2} ${bench-specjvm2008-Single-forks-c2-batch1}                 ${oraclejdk8} { name: "bench-forks-compiler-specjvm2008-Single-linux-x52-c2-batch1" }
  ${x52.c2} ${bench-specjvm2008-Single-forks-c2-batch2}                 ${oraclejdk8} { name: "bench-forks-compiler-specjvm2008-Single-linux-x52-c2-batch2" }
  ${x52.c2} ${bench-specjvm2008-Single-forks-c2-batch3}                 ${oraclejdk8} { name: "bench-forks-compiler-specjvm2008-Single-linux-x52-c2-batch3" }
  ${x52.c2} ${bench-specjvm2008-Single-forks-c2-batch4}                 ${oraclejdk8} { name: "bench-forks-compiler-specjvm2008-Single-linux-x52-c2-batch4" }
  ${x52.c2-tmpfs10g} ${bench-renaissance-hwloc-forks-c2}                ${oraclejdk8} { name: "bench-forks-compiler-renaissance-linux-x52-c2" }
  ${x52.c2-tmpfs10g} ${bench-renaissance-legacy-hwloc-forks-c2-batch0}  ${oraclejdk8} { name: "bench-forks-compiler-renaissance-legacy-linux-x52-c2-batch0" }
  ${x52.c2-tmpfs10g} ${bench-renaissance-legacy-hwloc-forks-c2-batch1}  ${oraclejdk8} { name: "bench-forks-compiler-renaissance-legacy-linux-x52-c2-batch1" }
  ${x52.c2-tmpfs10g} ${bench-renaissance-legacy-hwloc-forks-c2-batch2}  ${oraclejdk8} { name: "bench-forks-compiler-renaissance-legacy-linux-x52-c2-batch2" }
  ${x52.c2-tmpfs10g} ${bench-renaissance-legacy-hwloc-forks-c2-batch3}  ${oraclejdk8} { name: "bench-forks-compiler-renaissance-legacy-linux-x52-c2-batch3" }
  ${x52.c2} ${bench-specjbb2005-forks-c2}                               ${oraclejdk8} { name: "bench-forks-compiler-specjbb2005-linux-x52-c2" }
  ${x52.c2} ${bench-specjbb2015-forks-c2}                               ${oraclejdk8} { name: "bench-forks-compiler-specjbb2015-linux-x52-c2" }
>>>>>>> b0319913
]<|MERGE_RESOLUTION|>--- conflicted
+++ resolved
@@ -135,21 +135,6 @@
 }
 
 builds += [
-<<<<<<< HEAD
-  ${x52.c2-tmpfs10g} ${bench-dacapo-hwloc-forks-c2}                   ${oraclejdk8} { name: "bench-forks-compiler-dacapo-linux-x52-c2" }
-  ${x52.c2-tmpfs10g} ${bench-scala-dacapo-hwloc-forks-c2}             ${oraclejdk8} { name: "bench-forks-compiler-scala-dacapo-linux-x52-c2" }
-  ${x52.c2} ${bench-specjvm2008-Single-forks-c2-batch0}               ${oraclejdk8} { name: "bench-forks-compiler-specjvm2008-Single-linux-x52-c2-batch0" }
-  ${x52.c2} ${bench-specjvm2008-Single-forks-c2-batch1}               ${oraclejdk8} { name: "bench-forks-compiler-specjvm2008-Single-linux-x52-c2-batch1" }
-  ${x52.c2} ${bench-specjvm2008-Single-forks-c2-batch2}               ${oraclejdk8} { name: "bench-forks-compiler-specjvm2008-Single-linux-x52-c2-batch2" }
-  ${x52.c2} ${bench-specjvm2008-Single-forks-c2-batch3}               ${oraclejdk8} { name: "bench-forks-compiler-specjvm2008-Single-linux-x52-c2-batch3" }
-  ${x52.c2} ${bench-specjvm2008-Single-forks-c2-batch4}               ${oraclejdk8} { name: "bench-forks-compiler-specjvm2008-Single-linux-x52-c2-batch4" }
-  ${x52.c2-tmpfs10g} ${bench-renaissance-hwloc-forks-c2-batch0}       ${oraclejdk8} { name: "bench-forks-compiler-renaissance-linux-x52-c2-batch0" }
-  ${x52.c2-tmpfs10g} ${bench-renaissance-hwloc-forks-c2-batch1}       ${oraclejdk8} { name: "bench-forks-compiler-renaissance-linux-x52-c2-batch1" }
-  ${x52.c2-tmpfs10g} ${bench-renaissance-hwloc-forks-c2-batch2}       ${oraclejdk8} { name: "bench-forks-compiler-renaissance-linux-x52-c2-batch2" }
-  ${x52.c2-tmpfs10g} ${bench-renaissance-hwloc-forks-c2-batch3}       ${oraclejdk8} { name: "bench-forks-compiler-renaissance-linux-x52-c2-batch3" }
-  ${x52.c2} ${bench-specjbb2005-forks-c2}                             ${oraclejdk8} { name: "bench-forks-compiler-specjbb2005-linux-x52-c2" }
-  ${x52.c2} ${bench-specjbb2015-forks-c2}                             ${oraclejdk8} { name: "bench-forks-compiler-specjbb2015-linux-x52-c2" }
-=======
   ${x52.c2-tmpfs10g} ${bench-dacapo-hwloc-forks-c2}                     ${oraclejdk8} { name: "bench-forks-compiler-dacapo-linux-x52-c2" }
   ${x52.c2-tmpfs10g} ${bench-scala-dacapo-hwloc-forks-c2}               ${oraclejdk8} { name: "bench-forks-compiler-scala-dacapo-linux-x52-c2" }
   ${x52.c2} ${bench-specjvm2008-Single-forks-c2-batch0}                 ${oraclejdk8} { name: "bench-forks-compiler-specjvm2008-Single-linux-x52-c2-batch0" }
@@ -164,5 +149,4 @@
   ${x52.c2-tmpfs10g} ${bench-renaissance-legacy-hwloc-forks-c2-batch3}  ${oraclejdk8} { name: "bench-forks-compiler-renaissance-legacy-linux-x52-c2-batch3" }
   ${x52.c2} ${bench-specjbb2005-forks-c2}                               ${oraclejdk8} { name: "bench-forks-compiler-specjbb2005-linux-x52-c2" }
   ${x52.c2} ${bench-specjbb2015-forks-c2}                               ${oraclejdk8} { name: "bench-forks-compiler-specjbb2015-linux-x52-c2" }
->>>>>>> b0319913
 ]