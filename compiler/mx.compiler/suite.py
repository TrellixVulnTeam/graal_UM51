--- conflicted
+++ resolved
@@ -4,11 +4,7 @@
   "sourceinprojectwhitelist" : [],
 
   "groupId" : "org.graalvm.compiler",
-<<<<<<< HEAD
-  "version" : "19.0.2",
-=======
   "version" : "19.1.1",
->>>>>>> b0319913
   "release" : True,
   "url" : "http://www.graalvm.org/",
   "developer" : {
