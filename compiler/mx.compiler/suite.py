--- conflicted
+++ resolved
@@ -4,11 +4,7 @@
   "sourceinprojectwhitelist" : [],
 
   "groupId" : "org.graalvm.compiler",
-<<<<<<< HEAD
-  "version" : "19.1.1",
-=======
   "version" : "19.2.0.1",
->>>>>>> b30f73aa
   "release" : True,
   "url" : "http://www.graalvm.org/",
   "developer" : {
