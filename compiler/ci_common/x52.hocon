--- conflicted
+++ resolved
@@ -65,13 +65,6 @@
   ${x52.tmpfs10g-g1gc} ${bench-specjvm2008-Single} ${oraclejdk8} { targets : [weekly, bench], name: "bench-compiler-specjvm2008-g1gc-Single-linux-x52" }
   ${x52.tmpfs10g-g1gc} ${bench-specjbb2015}        ${oraclejdk8} { targets : [weekly, bench], name: "bench-compiler-specjbb2015-g1gc-linux-x52" }
 
-<<<<<<< HEAD
-  ${x52.default} ${bench-renaissance-hwloc}       ${oraclejdk8} { name: "bench-compiler-renaissance-linux-x52" }
-  ${x52.default-g1gc} ${bench-renaissance-hwloc}  ${oraclejdk8} { targets: [weekly, bench], name: "bench-compiler-renaissance-g1gc-linux-x52" }
-  ${x52.default} ${bench-spark-sql-perf}          ${oraclejdk8} { name: "bench-compiler-spark-sql-perf-linux-x52" }
-
-  ${x52.default} ${bench-specjbb2005}             ${oraclejdk8} { targets : [weekly, bench],  name: "bench-compiler-specjbb2005-linux-x52"}
-=======
   ${x52.default} ${bench-renaissance-hwloc}              ${oraclejdk8} { name: "bench-compiler-renaissance-linux-x52" }
   ${x52.default-g1gc} ${bench-renaissance-hwloc}         ${oraclejdk8} { targets: [weekly, bench], name: "bench-compiler-renaissance-g1gc-linux-x52" }
   ${x52.default} ${bench-renaissance-legacy-hwloc}       ${oraclejdk8} { name: "bench-compiler-renaissance-legacy-linux-x52" }
@@ -79,7 +72,6 @@
   ${x52.default} ${bench-spark-sql-perf}                 ${oraclejdk8} { name: "bench-compiler-spark-sql-perf-linux-x52" }
 
   ${x52.default} ${bench-specjbb2005}             ${oraclejdk8} { targets : [daily, bench],  name: "bench-compiler-specjbb2005-linux-x52"}
->>>>>>> b0319913
   ${x52.default-g1gc} ${bench-specjbb2005}        ${oraclejdk8} { targets : [weekly, bench], name: "bench-compiler-specjbb2005-g1gc-linux-x52"}
 
   # LibGraal
@@ -91,11 +83,7 @@
   ${x52.tmpfs10g-libgraal} ${bench-scala-dacapo-move-profiling-hwloc} ${oraclejdk8} { targets: [daily, bench], name: "bench-compiler-scala-dacapo-move-profiling-libgraal-linux-x52" }
   ${x52.default-libgraal} ${bench-specjvm2008-Single}       ${oraclejdk8} { targets: [daily, bench], name: "bench-compiler-specjvm2008-Single-libgraal-linux-x52" }
   ${x52.default-libgraal} ${bench-specjvm2008-OneVM}        ${oraclejdk8} { targets: [daily, bench], name: "bench-compiler-specjvm2008-OneVM-libgraal-linux-x52" }
-<<<<<<< HEAD
-  ${x52.default-libgraal} ${bench-specjbb2015}              ${oraclejdk8} { targets: [weekly, bench], name: "bench-compiler-specjbb2015-libgraal-linux-x52" }
-=======
   ${x52.default-libgraal} ${bench-specjbb2015}              ${oraclejdk8} { targets: [daily, bench], name: "bench-compiler-specjbb2015-libgraal-linux-x52" }
->>>>>>> b0319913
   ${x52.default-libgraal} ${bench-micros-graal-whitebox}    ${oraclejdk8} { targets: [daily, bench], name: "bench-compiler-jmh-micros-graal-whitebox-libgraal-linux-x52" }
   ${x52.default-libgraal} ${bench-micros-graal-dist}        ${oraclejdk8} { targets: [daily, bench], name: "bench-compiler-jmh-micros-graal-dist-libgraal-linux-x52" }
 
@@ -104,13 +92,6 @@
   ${x52.tmpfs10g-libgraal-g1gc} ${bench-specjvm2008-Single} ${oraclejdk8} { targets: [daily, bench], name: "bench-compiler-specjvm2008-libgraal-g1gc-Single-linux-x52" }
   ${x52.tmpfs10g-libgraal-g1gc} ${bench-specjbb2015}        ${oraclejdk8} { targets: [weekly, bench], name: "bench-compiler-specjbb2015-libgraal-g1gc-linux-x52" }
 
-<<<<<<< HEAD
-  ${x52.default-libgraal} ${bench-renaissance-hwloc}       ${oraclejdk8} { targets: [daily, bench], name: "bench-compiler-renaissance-libgraal-linux-x52" }
-  ${x52.default-libgraal-g1gc} ${bench-renaissance-hwloc}  ${oraclejdk8} { targets: [daily, bench], name: "bench-compiler-renaissance-libgraal-g1gc-linux-x52" }
-  ${x52.default-libgraal} ${bench-spark-sql-perf}          ${oraclejdk8} { targets: [daily, bench], name: "bench-compiler-spark-sql-perf-libgraal-linux-x52" }
-
-  ${x52.default-libgraal} ${bench-specjbb2005}             ${oraclejdk8} { targets: [weekly, bench], name: "bench-compiler-specjbb2005-libgraal-linux-x52" }
-=======
   ${x52.default-libgraal} ${bench-renaissance-hwloc}              ${oraclejdk8} { targets: [daily, bench], name: "bench-compiler-renaissance-libgraal-linux-x52" }
   ${x52.default-libgraal-g1gc} ${bench-renaissance-hwloc}        ${oraclejdk8} { targets: [daily, bench], name: "bench-compiler-renaissance-libgraal-g1gc-linux-x52" }
   ${x52.default-libgraal} ${bench-renaissance-legacy-hwloc}       ${oraclejdk8} { targets: [daily, bench], name: "bench-compiler-renaissance-legacy-libgraal-linux-x52" }
@@ -118,6 +99,5 @@
   ${x52.default-libgraal} ${bench-spark-sql-perf}                 ${oraclejdk8} { targets: [daily, bench], name: "bench-compiler-spark-sql-perf-libgraal-linux-x52" }
 
   ${x52.default-libgraal} ${bench-specjbb2005}             ${oraclejdk8} { targets: [daily, bench], name: "bench-compiler-specjbb2005-libgraal-linux-x52" }
->>>>>>> b0319913
   ${x52.default-libgraal-g1gc} ${bench-specjbb2005}        ${oraclejdk8} { targets: [weekly, bench], name: "bench-compiler-specjbb2005-libgraal-g1gc-linux-x52" }
 ]