/*
 * Copyright (c) 2012, 2018, Oracle and/or its affiliates. All rights reserved.
 * DO NOT ALTER OR REMOVE COPYRIGHT NOTICES OR THIS FILE HEADER.
 *
 * This code is free software; you can redistribute it and/or modify it
 * under the terms of the GNU General Public License version 2 only, as
 * published by the Free Software Foundation.  Oracle designates this
 * particular file as subject to the "Classpath" exception as provided
 * by Oracle in the LICENSE file that accompanied this code.
 *
 * This code is distributed in the hope that it will be useful, but WITHOUT
 * ANY WARRANTY; without even the implied warranty of MERCHANTABILITY or
 * FITNESS FOR A PARTICULAR PURPOSE.  See the GNU General Public License
 * version 2 for more details (a copy is included in the LICENSE file that
 * accompanied this code).
 *
 * You should have received a copy of the GNU General Public License version
 * 2 along with this work; if not, write to the Free Software Foundation,
 * Inc., 51 Franklin St, Fifth Floor, Boston, MA 02110-1301 USA.
 *
 * Please contact Oracle, 500 Oracle Parkway, Redwood Shores, CA 94065 USA
 * or visit www.oracle.com if you need additional information or have any
 * questions.
 */
package org.graalvm.compiler.loop.phases;

import org.graalvm.collections.EconomicMap;
import org.graalvm.collections.Equivalence;
import org.graalvm.compiler.graph.Graph;
import org.graalvm.compiler.loop.LoopEx;
import org.graalvm.compiler.loop.LoopPolicies;
import org.graalvm.compiler.loop.LoopsData;
import org.graalvm.compiler.nodes.LoopBeginNode;
import org.graalvm.compiler.nodes.StructuredGraph;
import org.graalvm.compiler.nodes.extended.OpaqueNode;
import org.graalvm.compiler.nodes.spi.CoreProviders;
import org.graalvm.compiler.phases.common.CanonicalizerPhase;
import org.graalvm.compiler.phases.common.util.EconomicSetNodeEventListener;
<<<<<<< HEAD
import org.graalvm.compiler.phases.tiers.MidTierContext;
=======
>>>>>>> b0319913

public class LoopPartialUnrollPhase extends LoopPhase<LoopPolicies, MidTierContext> {

    private final CanonicalizerPhase canonicalizer;

    public LoopPartialUnrollPhase(LoopPolicies policies, CanonicalizerPhase canonicalizer) {
        super(policies);
        this.canonicalizer = canonicalizer;
    }

    @Override
    @SuppressWarnings("try")
<<<<<<< HEAD
    protected void run(StructuredGraph graph, MidTierContext context) {
=======
    protected void run(StructuredGraph graph, CoreProviders context) {
>>>>>>> b0319913
        if (graph.hasLoops()) {
            EconomicSetNodeEventListener listener = new EconomicSetNodeEventListener();
            boolean changed = true;
            EconomicMap<LoopBeginNode, OpaqueNode> opaqueUnrolledStrides = null;
            while (changed) {
                changed = false;
                try (Graph.NodeEventScope nes = graph.trackNodeEvents(listener)) {
                    LoopsData dataCounted = new LoopsData(graph);
                    dataCounted.detectedCountedLoops();
                    Graph.Mark mark = graph.getMark();
                    boolean prePostInserted = false;
                    for (LoopEx loop : dataCounted.countedLoops()) {
                        if (!LoopTransformations.isUnrollableLoop(loop)) {
                            continue;
                        }
                        if (getPolicies().shouldPartiallyUnroll(loop, context.getVectorDescription())) {
                            if (loop.loopBegin().isSimpleLoop()) {
                                // First perform the pre/post transformation and do the partial
                                // unroll when we come around again.
                                LoopTransformations.insertPrePostLoops(loop);
                                prePostInserted = true;
                            } else {
                                if (opaqueUnrolledStrides == null) {
                                    opaqueUnrolledStrides = EconomicMap.create(Equivalence.IDENTITY);
                                }
                                LoopTransformations.partialUnroll(loop, opaqueUnrolledStrides);
                            }
                            changed = true;
                        }
                    }
                    dataCounted.deleteUnusedNodes();

                    if (!listener.getNodes().isEmpty()) {
                        canonicalizer.applyIncremental(graph, context, listener.getNodes());
                        listener.getNodes().clear();
                    }

                    assert !prePostInserted || checkCounted(graph, mark);
                }
            }
            if (opaqueUnrolledStrides != null) {
                try (Graph.NodeEventScope nes = graph.trackNodeEvents(listener)) {
                    for (OpaqueNode opaque : opaqueUnrolledStrides.getValues()) {
                        opaque.remove();
                    }
                    if (!listener.getNodes().isEmpty()) {
                        canonicalizer.applyIncremental(graph, context, listener.getNodes());
                    }
                }
            }
        }
    }

    private static boolean checkCounted(StructuredGraph graph, Graph.Mark mark) {
        LoopsData dataCounted;
        dataCounted = new LoopsData(graph);
        dataCounted.detectedCountedLoops();
        for (LoopEx anyLoop : dataCounted.loops()) {
            if (graph.isNew(mark, anyLoop.loopBegin())) {
                assert anyLoop.isCounted() : "pre/post transformation loses counted loop " + anyLoop.loopBegin();
            }
        }
        return true;
    }

    @Override
    public boolean checkContract() {
        return false;
    }
}<|MERGE_RESOLUTION|>--- conflicted
+++ resolved
@@ -36,12 +36,9 @@
 import org.graalvm.compiler.nodes.spi.CoreProviders;
 import org.graalvm.compiler.phases.common.CanonicalizerPhase;
 import org.graalvm.compiler.phases.common.util.EconomicSetNodeEventListener;
-<<<<<<< HEAD
 import org.graalvm.compiler.phases.tiers.MidTierContext;
-=======
->>>>>>> b0319913
 
-public class LoopPartialUnrollPhase extends LoopPhase<LoopPolicies, MidTierContext> {
+public class LoopPartialUnrollPhase extends LoopPhase<LoopPolicies> {
 
     private final CanonicalizerPhase canonicalizer;
 
@@ -52,11 +49,7 @@
 
     @Override
     @SuppressWarnings("try")
-<<<<<<< HEAD
-    protected void run(StructuredGraph graph, MidTierContext context) {
-=======
     protected void run(StructuredGraph graph, CoreProviders context) {
->>>>>>> b0319913
         if (graph.hasLoops()) {
             EconomicSetNodeEventListener listener = new EconomicSetNodeEventListener();
             boolean changed = true;
@@ -72,7 +65,7 @@
                         if (!LoopTransformations.isUnrollableLoop(loop)) {
                             continue;
                         }
-                        if (getPolicies().shouldPartiallyUnroll(loop, context.getVectorDescription())) {
+                        if (context instanceof MidTierContext && getPolicies().shouldPartiallyUnroll(loop, ((MidTierContext) context).getVectorDescription())) {
                             if (loop.loopBegin().isSimpleLoop()) {
                                 // First perform the pre/post transformation and do the partial
                                 // unroll when we come around again.
