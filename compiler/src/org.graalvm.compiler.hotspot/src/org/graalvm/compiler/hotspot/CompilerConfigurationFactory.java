/*
 * Copyright (c) 2016, 2018, Oracle and/or its affiliates. All rights reserved.
 * DO NOT ALTER OR REMOVE COPYRIGHT NOTICES OR THIS FILE HEADER.
 *
 * This code is free software; you can redistribute it and/or modify it
 * under the terms of the GNU General Public License version 2 only, as
 * published by the Free Software Foundation.  Oracle designates this
 * particular file as subject to the "Classpath" exception as provided
 * by Oracle in the LICENSE file that accompanied this code.
 *
 * This code is distributed in the hope that it will be useful, but WITHOUT
 * ANY WARRANTY; without even the implied warranty of MERCHANTABILITY or
 * FITNESS FOR A PARTICULAR PURPOSE.  See the GNU General Public License
 * version 2 for more details (a copy is included in the LICENSE file that
 * accompanied this code).
 *
 * You should have received a copy of the GNU General Public License version
 * 2 along with this work; if not, write to the Free Software Foundation,
 * Inc., 51 Franklin St, Fifth Floor, Boston, MA 02110-1301 USA.
 *
 * Please contact Oracle, 500 Oracle Parkway, Redwood Shores, CA 94065 USA
 * or visit www.oracle.com if you need additional information or have any
 * questions.
 */
package org.graalvm.compiler.hotspot;

import static jdk.vm.ci.common.InitTimer.timer;

import java.net.URL;
import java.util.ArrayList;
import java.util.Collection;
import java.util.Collections;
import java.util.List;
import java.util.stream.Collectors;

import org.graalvm.collections.EconomicMap;
import org.graalvm.compiler.core.common.SuppressFBWarnings;
import org.graalvm.compiler.debug.GraalError;
import org.graalvm.compiler.debug.TTY;
import org.graalvm.compiler.lir.phases.LIRPhase;
import org.graalvm.compiler.lir.phases.LIRPhaseSuite;
import org.graalvm.compiler.options.EnumOptionKey;
import org.graalvm.compiler.options.Option;
import org.graalvm.compiler.options.OptionKey;
import org.graalvm.compiler.options.OptionStability;
import org.graalvm.compiler.options.OptionType;
import org.graalvm.compiler.options.OptionValues;
import org.graalvm.compiler.phases.BasePhase;
import org.graalvm.compiler.phases.PhaseSuite;
import org.graalvm.compiler.phases.tiers.CompilerConfiguration;
import org.graalvm.compiler.serviceprovider.GraalServices;

import jdk.vm.ci.code.Architecture;
import jdk.vm.ci.common.InitTimer;

/**
 * A factory that creates the {@link CompilerConfiguration} the compiler will use. Each factory must
 * have a unique {@link #name} and {@link #autoSelectionPriority}. The latter imposes a total
 * ordering between factories for the purpose of auto-selecting the factory to use.
 */
public abstract class CompilerConfigurationFactory implements Comparable<CompilerConfigurationFactory> {

    enum ShowConfigurationLevel {
        none,
        info,
        verbose
    }

    static class Options {
        // @formatter:off
        @Option(help = "Names the compiler configuration to use. If omitted, the compiler configuration " +
                       "with the highest auto-selection priority is used. To see the set of available configurations, " +
                       "supply the value 'help' to this option.", type = OptionType.Expert, stability = OptionStability.STABLE)
        public static final OptionKey<String> CompilerConfiguration = new OptionKey<>(null);
<<<<<<< HEAD
        @Option(help = "Writes to the VM log information about the compiler configuration selected.", type = OptionType.User)
=======
        @Option(help = "Writes to the VM log information about the compiler configuration selected.", type = OptionType.User, stability = OptionStability.STABLE)
>>>>>>> b0319913
        public static final OptionKey<ShowConfigurationLevel> ShowConfiguration = new EnumOptionKey<>(ShowConfigurationLevel.none);
        // @formatter:on
    }

    /**
     * The name of this factory. This must be unique across all factory instances and is used when
     * selecting a factory based on the value of {@link Options#CompilerConfiguration}.
     */
    private final String name;

    /**
     * The priority of this factory. This must be unique across all factory instances and is used
     * when selecting a factory when {@link Options#CompilerConfiguration} is omitted
     */
    private final int autoSelectionPriority;

    protected CompilerConfigurationFactory(String name, int autoSelectionPriority) {
        this.name = name;
        this.autoSelectionPriority = autoSelectionPriority;
    }

    public abstract CompilerConfiguration createCompilerConfiguration();

    /**
     * Collect the set of available {@linkplain HotSpotBackendFactory backends} for this compiler
     * configuration.
     */
    public BackendMap createBackendMap() {
        // default to backend with the same name as the compiler configuration
        return new DefaultBackendMap(name);
    }

    /**
     * Returns a name that should uniquely identify this compiler configuration.
     */
    public final String getName() {
        return name;
    }

    public interface BackendMap {
        HotSpotBackendFactory getBackendFactory(Architecture arch);
    }

    public static class DefaultBackendMap implements BackendMap {

        private final EconomicMap<Class<? extends Architecture>, HotSpotBackendFactory> backends = EconomicMap.create();

        @SuppressWarnings("try")
        public DefaultBackendMap(String backendName) {
            try (InitTimer t = timer("HotSpotBackendFactory.register")) {
                for (HotSpotBackendFactory backend : GraalServices.load(HotSpotBackendFactory.class)) {
                    if (backend.getName().equals(backendName)) {
                        Class<? extends Architecture> arch = backend.getArchitecture();
                        HotSpotBackendFactory oldEntry = backends.put(arch, backend);
                        assert oldEntry == null || oldEntry == backend : "duplicate Graal backend";
                    }
                }
            }
        }

        @Override
        public final HotSpotBackendFactory getBackendFactory(Architecture arch) {
            return backends.get(arch.getClass());
        }
    }

    @Override
    public int compareTo(CompilerConfigurationFactory o) {
        if (autoSelectionPriority > o.autoSelectionPriority) {
            return -1;
        }
        if (autoSelectionPriority < o.autoSelectionPriority) {
            return 1;
        }
        assert this == o : "distinct compiler configurations cannot have the same auto selection priority";
        return 0;
    }

    /**
     * Asserts uniqueness of {@link #name} and {@link #autoSelectionPriority} for {@code factory} in
     * {@code factories}.
     */
    private static boolean checkUnique(CompilerConfigurationFactory factory, List<CompilerConfigurationFactory> factories) {
        for (CompilerConfigurationFactory other : factories) {
            if (other != factory) {
                assert !other.name.equals(factory.name) : factory.getClass().getName() + " cannot have the same selector as " + other.getClass().getName() + ": " + factory.name;
                assert other.autoSelectionPriority != factory.autoSelectionPriority : factory.getClass().getName() + " cannot have the same auto-selection priority as " +
                                other.getClass().getName() +
                                ": " + factory.autoSelectionPriority;
            }
        }
        return true;
    }

    /**
     * @return sorted list of {@link CompilerConfigurationFactory}s
     */
    @SuppressFBWarnings(value = "DLS_DEAD_LOCAL_STORE", justification = "false positive on dead store to `candidates`")
    private static List<CompilerConfigurationFactory> getAllCandidates() {
        List<CompilerConfigurationFactory> candidates = new ArrayList<>();
        for (CompilerConfigurationFactory candidate : GraalServices.load(CompilerConfigurationFactory.class)) {
            assert checkUnique(candidate, candidates);
            candidates.add(candidate);
        }
        Collections.sort(candidates);
        return candidates;
    }

    /**
     * Selects and instantiates a {@link CompilerConfigurationFactory}. The selection algorithm is
     * as follows: if {@code name} is non-null, then select the factory with the same name else if
     * {@code Options.CompilerConfiguration.getValue()} is non-null then select the factory whose
     * name matches the value else select the factory with the highest
     * {@link #autoSelectionPriority} value.
     *
     * @param name the name of the compiler configuration to select (optional)
     */
    @SuppressWarnings("try")
    public static CompilerConfigurationFactory selectFactory(String name, OptionValues options) {
        CompilerConfigurationFactory factory = null;
        try (InitTimer t = timer("CompilerConfigurationFactory.selectFactory")) {
            String value = name == null ? Options.CompilerConfiguration.getValue(options) : name;
            if ("help".equals(value)) {
                System.out.println("The available compiler configurations are:");
                for (CompilerConfigurationFactory candidate : getAllCandidates()) {
                    System.out.println("    " + candidate.name);
                }
                System.exit(0);
            } else if (value != null) {
                for (CompilerConfigurationFactory candidate : GraalServices.load(CompilerConfigurationFactory.class)) {
                    if (candidate.name.equals(value)) {
                        factory = candidate;
                        break;
                    }
                }
                if (factory == null) {
                    throw new GraalError("Compiler configuration '%s' not found. Available configurations are: %s", value,
                                    getAllCandidates().stream().map(c -> c.name).collect(Collectors.joining(", ")));
                }
            } else {
                List<CompilerConfigurationFactory> candidates = getAllCandidates();
                if (candidates.isEmpty()) {
                    throw new GraalError("No %s providers found", CompilerConfigurationFactory.class.getName());
                }
                factory = candidates.get(0);
            }
        }
        assert factory != null;

        ShowConfigurationLevel level = Options.ShowConfiguration.getValue(options);
        if (level != ShowConfigurationLevel.none) {
            switch (level) {
                case info: {
                    printConfigInfo(factory);
                    break;
                }
                case verbose: {
                    printConfigInfo(factory);
                    CompilerConfiguration config = factory.createCompilerConfiguration();
                    TTY.println("High tier: " + phaseNames(config.createHighTier(options)));
                    TTY.println("Mid tier: " + phaseNames(config.createMidTier(options)));
                    TTY.println("Low tier: " + phaseNames(config.createLowTier(options)));
                    TTY.println("Pre regalloc stage: " + phaseNames(config.createPreAllocationOptimizationStage(options)));
                    TTY.println("Regalloc stage: " + phaseNames(config.createAllocationStage(options)));
                    TTY.println("Post regalloc stage: " + phaseNames(config.createPostAllocationOptimizationStage(options)));
                    config.createAllocationStage(options);
                    break;
                }
            }
        }
        return factory;
    }

    private static void printConfigInfo(CompilerConfigurationFactory factory) {
        URL location = factory.getClass().getResource(factory.getClass().getSimpleName() + ".class");
        TTY.printf("Using compiler configuration '%s' provided by %s loaded from %s%n", factory.name, factory.getClass().getName(), location);
    }

    private static <C> List<String> phaseNames(PhaseSuite<C> suite) {
        Collection<BasePhase<? super C>> phases = suite.getPhases();
        List<String> res = new ArrayList<>(phases.size());
        for (BasePhase<?> phase : phases) {
            res.add(phase.contractorName());
        }
        Collections.sort(res);
        return res;
    }

    private static <C> List<String> phaseNames(LIRPhaseSuite<C> suite) {
        List<LIRPhase<C>> phases = suite.getPhases();
        List<String> res = new ArrayList<>(phases.size());
        for (LIRPhase<?> phase : phases) {
            res.add(phase.getClass().getName());
        }
        Collections.sort(res);
        return res;
    }
}<|MERGE_RESOLUTION|>--- conflicted
+++ resolved
@@ -72,11 +72,7 @@
                        "with the highest auto-selection priority is used. To see the set of available configurations, " +
                        "supply the value 'help' to this option.", type = OptionType.Expert, stability = OptionStability.STABLE)
         public static final OptionKey<String> CompilerConfiguration = new OptionKey<>(null);
-<<<<<<< HEAD
-        @Option(help = "Writes to the VM log information about the compiler configuration selected.", type = OptionType.User)
-=======
         @Option(help = "Writes to the VM log information about the compiler configuration selected.", type = OptionType.User, stability = OptionStability.STABLE)
->>>>>>> b0319913
         public static final OptionKey<ShowConfigurationLevel> ShowConfiguration = new EnumOptionKey<>(ShowConfigurationLevel.none);
         // @formatter:on
     }
